import argparse
from collections import Counter
from datetime import datetime
import logging
import multiprocessing
import os

from nco import Nco
import numpy as np
import scipy.constants
import xarray as xr

from climate_indices import compute, indices

# the number of worker processes we'll use for process pools
_NUMBER_OF_WORKER_PROCESSES = multiprocessing.cpu_count() - 1

# shared memory array dictionary keys
_KEY_ARRAY = "array"
_KEY_SHAPE = "shape"
_KEY_LAT = "lat"
_KEY_RESULT = "result_array"
_KEY_RESULT_SCPDSI = "result_array_scpdsi"
_KEY_RESULT_PDSI = "result_array_pdsi"
_KEY_RESULT_PHDI = "result_array_phdi"
_KEY_RESULT_PMDI = "result_array_pmdi"
_KEY_RESULT_ZINDEX = "result_array_zindex"

# global dictionary to contain shared arrays for use by worker processes
_global_shared_arrays = {}

# ------------------------------------------------------------------------------
# set up a basic, global _logger which will write to the console as standard error
logging.basicConfig(
    level=logging.INFO,
    format="%(asctime)s %(levelname)s %(message)s",
    datefmt="%Y-%m-%d  %H:%M:%S",
)
_logger = logging.getLogger(__name__)
<<<<<<< HEAD


# ------------------------------------------------------------------------------
def init_worker(arrays_and_shapes):
    """
    Initialization function that assigns named arrays into the global variable.
    :param arrays_and_shapes: dictionary containing variable names as keys
        and two-element dictionaries containing RawArrays and associated shapes
        (i.e. each value of the dictionary is itself a dictionary with one key "array"
        and another key _KEY_SHAPE)
    :return:
    """

    global _global_shared_arrays
    _global_shared_arrays = arrays_and_shapes


=======


# ------------------------------------------------------------------------------
def init_worker(arrays_and_shapes):
    """
    Initialization function that assigns named arrays into the global variable.

    :param arrays_and_shapes: dictionary containing variable names as keys
        and two-element dictionaries containing RawArrays and associated shapes
        (i.e. each value of the dictionary is itself a dictionary with one key "array"
        and another key _KEY_SHAPE)
    :return:
    """

    global _global_shared_arrays
    _global_shared_arrays = arrays_and_shapes


>>>>>>> 634e0e70
# ------------------------------------------------------------------------------
def _validate_args(args):
    """
    Validate the processing settings to confirm that proper argument combinations have been provided.

    :param args: an arguments object of the type returned by argparse.ArgumentParser.parse_args()
    :raise ValueError: if one or more of the command line arguments is invalid
    """

<<<<<<< HEAD
    # the dimensions we expect to find for each data variable (precipitation, temperature, and/or PET)
    expected_dimensions = [("time", "division"), ("division", "time")]
=======
    # make sure a precipitation file was specified
    if args.netcdf_divs is None:
        msg = "Missing the required precipitation file"
        _logger.error(msg)
        raise ValueError(msg)

    # the dimensions we expect to find for each data variable
    dims_timeseries = [("time", "division"), ("division", "time")]
    dims_division = "division"
>>>>>>> 634e0e70

    # all indices except PET require a precipitation variable
    if args.index != "pet":

<<<<<<< HEAD
        # make sure a precipitation file was specified
        if args.netcdf_precip is None:
            msg = "Missing the required precipitation file"
            _logger.error(msg)
            raise ValueError(msg)

=======
>>>>>>> 634e0e70
        # make sure a precipitation variable name was specified
        if args.var_name_precip is None:
            message = "Missing precipitation variable name"
            _logger.error(message)
            raise ValueError(message)

        # validate the precipitation variable
<<<<<<< HEAD
        with xr.open_dataset(args.netcdf_precip) as dataset_precip:

            # make sure we have a valid precipitation variable name
            if args.var_name_precip not in dataset_precip.variables:
                message = "Invalid precipitation variable name: '{var}' ".format(
                    var=args.var_name_precip
                ) + "does not exist in precipitation file '{file}'".format(
                    file=args.netcdf_precip
=======
        with xr.open_dataset(args.netcdf_divs) as dataset:

            # make sure we have a valid precipitation variable name
            if args.var_name_precip not in dataset.variables:
                message = (
                    "Invalid precipitation variable name: "
                    + f"'{args.var_name_precip}' does not exist "
                    + f"in precipitation file '{args.netcdf_divs}'"
>>>>>>> 634e0e70
                )
                _logger.error(message)
                raise ValueError(message)

            # verify that the precipitation variable's dimensions are in the expected order
<<<<<<< HEAD
            dimensions = dataset_precip[args.var_name_precip].dims
            if dimensions not in expected_dimensions:
                message = "Invalid dimensions of the precipitation variable: {dims}, ".format(
                    dims=dimensions
                ) + "(expected names and order: {dims})".format(
                    dims=expected_dimensions
=======
            dimensions = dataset[args.var_name_precip].dims
            if dimensions not in dims_timeseries:
                message = (
                    "Invalid dimensions of the precipitation "
                    + f"variable: {dimensions}, "
                    + f"(expected names and order: {dims_timeseries})"
>>>>>>> 634e0e70
                )
                _logger.error(message)
                raise ValueError(message)

            # get the sizes of the division and time coordinate variables
<<<<<<< HEAD
            divisions_precip = dataset_precip["division"].values[:]
            time_precip = dataset_precip["time"].values[:]

    else:

        # PET requires a temperature file
        if args.netcdf_temp is None:
            msg = "Missing the required temperature file argument"
            _logger.error(msg)
            raise ValueError(msg)
=======
            values_division = dataset["division"].values[:]
            values_time = dataset["time"].values[:]

    else:

>>>>>>> 634e0e70
        # don't allow a daily periodicity for PET (yet, this will be
        # possible once we have Hargreaves or a daily Thornthwaite)
        if args.periodicity is not compute.Periodicity.monthly:
            msg = (
                "Invalid periodicity argument for PET: "
<<<<<<< HEAD
                + "'{period}' -- only monthly is supported".format(
                    period=args.periodicity
                )
=======
                + f"'{args.periodicity}' -- only monthly is supported"
>>>>>>> 634e0e70
            )
            _logger.error(msg)
            raise ValueError(msg)

    # SPEI and Palmer require temperature and latitude variables in order to compute PET
    if args.index in ["spei", "scaled", "palmers"]:

<<<<<<< HEAD
        if args.netcdf_temp is None:

            if args.netcdf_pet is None:
                msg = "Missing the required temperature or PET files, neither were provided"
                _logger.error(msg)
                raise ValueError(msg)

            # validate the PET file
            with xr.open_dataset(args.netcdf_pet) as dataset_pet:

            # make sure we have a valid temperature variable name
                if args.var_name_pet is None:
                    message = "Missing PET variable name"
                    _logger.error(message)
                    raise ValueError(message)
                elif args.var_name_pet not in dataset_pet.variables:
                    message = "Invalid PET variable name: '{var_name}' ".format(
                        var_name=args.var_name_pet
                    ) + "does not exist in PET file '{file}'".format(
                        file=args.netcdf_pet
=======
        # validate the temperature variable
        with xr.open_dataset(args.netcdf_divs) as dataset:

            # make sure we have a valid temperature variable name
            if args.var_name_temp is None:
                message = "Missing temperature variable name"
                _logger.error(message)
                raise ValueError(message)
            elif args.var_name_temp not in dataset.variables:
                message = (
                    f"Invalid temperature variable name: '{args.var_name_temp}' "
                    + f"does not exist in the divisions file '{args.netcdf_divs}'"
                )
                _logger.error(message)
                raise ValueError(message)

            # verify that the temperature variable's dimensions are as expected
            dimensions = dataset[args.var_name_temp].dims
            if dimensions not in dims_timeseries:
                message = "Invalid dimensions of the temperature variable: {dims}, ".format(
                    dims=dimensions
                ) + "(expected names and order: {dims})".format(
                    dims=dims_timeseries
                )
                _logger.error(message)
                raise ValueError(message)

            # make sure we have a valid latitude variable name
            if args.var_name_lat is None:
                message = "Missing latitude variable name"
                _logger.error(message)
                raise ValueError(message)
            elif args.var_name_lat not in dataset.variables:
                message = (
                    f"Invalid latitude variable name: '{args.var_name_lat}' "
                    + f"does not exist in the divisions file '{args.netcdf_divs}'"
                )
                _logger.error(message)
                raise ValueError(message)

            # verify that the latitude variable's dimensions are as expected
            dimensions = dataset[args.var_name_temp].dims
            if dimensions != dims_division:
                message = "Invalid dimensions of the latitude variable: {dims}, ".format(
                    dims=dimensions
                ) + "(expected names and order: {dims})".format(
                    dims=dims_division
                )
                _logger.error(message)
                raise ValueError(message)

        # Palmers requires an available water capacity variable
        if args.index in ["palmers"]:

            # validate the AWC variable
            with xr.open_dataset(args.netcdf_awc) as dataset_awc:

                # make sure we have a valid AWC variable name
                if args.var_name_awc is None:
                    message = "Missing the AWC variable name"
                    _logger.error(message)
                    raise ValueError(message)
                elif args.var_name_awc not in dataset_awc.variables:
                    message = (
                        f"Invalid AWC variable name: '{args.var_name_awc}' "
                        + f"does not exist in AWC file '{args.netcdf_divs}'"
>>>>>>> 634e0e70
                    )
                    _logger.error(message)
                    raise ValueError(message)

<<<<<<< HEAD
            # verify that the temperature variable's dimensions are as expected
                dimensions = dataset_pet[args.var_name_pet].dims
                if dimensions not in expected_dimensions:
                    message = "Invalid dimensions of the PET variable: {dims}, ".format(
                        dims=dimensions
                    ) + "(expected names and order: {dims})".format(
                        dims=expected_dimensions
                    )
                    _logger.error(message)
                    raise ValueError(message)

                # verify that the coordinate variables match with those of the precipitation dataset
                if not np.array_equal(divisions_precip, dataset_pet["division"][:]):
                    message = (
                        "Precipitation and PET variables contain non-matching divisions"
                    )
                    _logger.error(message)
                    raise ValueError(message)
                elif not np.array_equal(times_precip, dataset_pet["time"][:]):
                    message = (
                        "Precipitation and PET variables contain non-matching times"
                    )
                    _logger.error(message)
                    raise ValueError(message)

        elif args.netcdf_pet is not None:

            # we can't have both temperature and PET files specified, no way to determine which to use
            msg = "Both temperature and PET files were specified, only one of these should be provided"
            _logger.error(msg)
            raise ValueError(msg)

        else:

            # validate the temperature file
            with xr.open_dataset(args.netcdf_temp) as dataset_temp:

                # make sure we have a valid temperature variable name
                if args.var_name_temp is None:
                    message = "Missing temperature variable name"
                    _logger.error(message)
                    raise ValueError(message)
                elif args.var_name_temp not in dataset_temp.variables:
                    message = "Invalid temperature variable name: '{var}' does ".format(
                        var=args.var_name_temp
                    ) + "not exist in temperature file '{file}'".format(
                        file=args.netcdf_temp
                    )
                    _logger.error(message)
                    raise ValueError(message)

                # verify that the latitude variable's dimensions are as expected
                dimensions = dataset_temp[args.var_name_temp].dims
                if dimensions not in expected_dimensions:
                    message = "Invalid dimensions of the temperature variable: {dims}, ".format(
                        dims=dimensions
                    ) + "(expected names and order: {dims})".format(
                        dims=expected_dimensions
                    )
                    _logger.error(message)
                    raise ValueError(message)

                # verify that the coordinate variables match with those of the precipitation dataset
                if not np.array_equal(divisions_precip, dataset_temp["division"][:]):
                    message = "Precipitation and temperature variables contain non-matching divisions"
                    _logger.error(message)
                    raise ValueError(message)
                elif not np.array_equal(times_precip, dataset_temp["time"][:]):
                    message = "Precipitation and temperature variables contain non-matching times"
                    _logger.error(message)
                    raise ValueError(message)

        # Palmers requires an available water capacity file
        if args.index in ["palmers"]:

            if args.netcdf_awc is None:

                msg = "Missing the required available water capacity file"
                _logger.error(msg)
                raise ValueError(msg)

            # validate the AWC file
            with xr.open_dataset(args.netcdf_awc) as dataset_awc:

                # make sure we have a valid PET variable name
                if args.var_name_awc is None:
                    message = "Missing the AWC variable name"
                    _logger.error(message)
                    raise ValueError(message)
                elif args.var_name_awc not in dataset_awc.variables:
                    message = "Invalid AWC variable name: '{var}' does not exist ".format(
                        var=args.var_name_awc
                    ) + "in AWC file '{file}'".format(
                        file=args.netcdf_awc
                    )
                    _logger.error(message)
                    raise ValueError(message)

                # verify that the AWC variable's dimensions are in the expected order
                dimensions = dataset_awc[args.var_name_awc].dims
                if len(dimensions) == 2:
                    expected_dimensions = [("division",)]
                if dimensions not in expected_dimensions:
                    message = "Invalid dimensions of the AWC variable: {dims}, ".format(
                        dims=dimensions
                    ) + "(expected names and order: {dims})".format(
                        dims=expected_dimensions
                    )
                    _logger.error(message)
                    raise ValueError(message)

                # verify that the lat and lon coordinate variable values
                # match with those of the precipitation dataset
                if not np.array_equal(divisions_precip, dataset_awc["division"][:]):
                    message = (
                        "Precipitation and AWC variables contain non-matching divisions"
                    )
                    _logger.error(message)
                    raise ValueError(message)

    if args.index in ["spi", "spei", "scaled", "pnp"]:

        if args.scales is None:
            message = (
                "Scaled indices (SPI, SPEI, and/or PNP) specified without including "
                + "one or more time scales (missing --scales argument)"
            )
            _logger.error(message)
            raise ValueError(message)

        if any(n < 0 for n in args.scales):
            message = "One or more negative scale specified within --scales argument"
            _logger.error(message)
            raise ValueError(message)


# ------------------------------------------------------------------------------
def _get_scale_increment(args_dict):

    if args_dict["periodicity"] == compute.Periodicity.daily:
        scale_increment = "day"
    elif args_dict["periodicity"] == compute.Periodicity.monthly:
        scale_increment = "month"
    else:
        raise ValueError(
            "Invalid periodicity argument: {}".format(args_dict["periodicity"])
        )

    return scale_increment


# ------------------------------------------------------------------------------
def _log_status(args_dict):

    # get the scale increment for use in later log messages
    if "scale" in args_dict:

        if "distribution" in args_dict:

            _logger.info(
                "Computing {scale}-{incr} {index}/{dist}".format(
                    scale=args_dict["scale"],
                    incr=_get_scale_increment(args_dict),
                    index=args_dict["index"].upper(),
                    dist=args_dict["distribution"].value.capitalize(),
                )
            )

        else:

            _logger.info(
                "Computing {scale}-{incr} {index}".format(
                    scale=args_dict["scale"],
                    incr=_get_scale_increment(args_dict),
                    index=args_dict["index"].upper(),
                )
            )

    else:

        _logger.info("Computing {index}".format(index=args_dict["index"].upper()))

    return True


# ------------------------------------------------------------------------------
def _build_arguments(keyword_args):
    """
    Builds a dictionary of function arguments appropriate to the index to be computed.

    :param dict keyword_args:
    :return: dictionary of arguments keyed with names expected by the corresponding
        index computation function
    """

    function_arguments = {"data_start_year": keyword_args["data_start_year"]}

    if keyword_args["index"] in ["spi", "spei"]:
        function_arguments["scale"] = keyword_args["scale"]
        function_arguments["distribution"] = keyword_args["distribution"]
        function_arguments["calibration_year_initial"] = keyword_args[
            "calibration_start_year"
        ]
        function_arguments["calibration_year_final"] = keyword_args[
            "calibration_end_year"
        ]
        function_arguments["periodicity"] = keyword_args["periodicity"]

    elif keyword_args["index"] == "pnp":
        function_arguments["scale"] = keyword_args["scale"]
        function_arguments["calibration_start_year"] = keyword_args[
            "calibration_start_year"
        ]
        function_arguments["calibration_end_year"] = keyword_args[
            "calibration_end_year"
        ]
        function_arguments["periodicity"] = keyword_args["periodicity"]

    elif keyword_args["index"] == "palmers":
        function_arguments["calibration_start_year"] = keyword_args[
            "calibration_start_year"
        ]
        function_arguments["calibration_end_year"] = keyword_args[
            "calibration_end_year"
        ]

    elif keyword_args["index"] != "pet":
        raise ValueError(
            "Index {index} not yet supported.".format(index=keyword_args["index"])
        )

    return function_arguments


# ------------------------------------------------------------------------------
def _get_variable_attributes(args_dict):

    if args_dict["index"] == "spi":

        long_name = "Standardized Precipitation Index ({dist} distribution), ".format(
            dist=args_dict["distribution"].value.capitalize()
        ) + "{scale}-{increment}".format(
            scale=args_dict["scale"], increment=_get_scale_increment(args_dict)
        )
        attrs = {"long_name": long_name, "valid_min": -3.09, "valid_max": 3.09}
        var_name = (
            "spi_"
            + args_dict["distribution"].value
            + "_"
            + str(args_dict["scale"]).zfill(2)
        )

    elif args_dict["index"] == "spei":

        long_name = "Standardized Precipitation Evapotranspiration Index ({dist} distribution), ".format(
            dist=args_dict["distribution"].value.capitalize()
        ) + "{scale}-{increment}".format(
            scale=args_dict["scale"], increment=_get_scale_increment(args_dict)
        )
        attrs = {"long_name": long_name, "valid_min": -3.09, "valid_max": 3.09}
        var_name = (
            "spei_"
            + args_dict["distribution"].value
            + "_"
            + str(args_dict["scale"]).zfill(2)
        )

    elif args_dict["index"] == "pnp":

        long_name = (
            "Percentage of Normal Precipitation, "
            + "{scale}-{increment}".format(
                scale=args_dict["scale"], increment=_get_scale_increment(args_dict)
            )
        )
        attrs = {"long_name": long_name, "valid_min": -1000.0, "valid_max": 1000.0}
        var_name = "pnp_" + str(args_dict["scale"]).zfill(2)

    elif args_dict["index"] == "pet":

        long_name = "Potential Evapotranspiration (Thornthwaite)"
        attrs = {
            "long_name": long_name,
            "valid_min": 0.0,
            "valid_max": 10000.0,
            "units": "millimeters",
        }
        var_name = "pet_thornthwaite"

    else:

        raise ValueError("Unsupported index: {index}".format(index=args_dict["index"]))

    return var_name, attrs


# ------------------------------------------------------------------------------
def _compute_write_index(keyword_arguments):
    """
    Computes a climate index and writes the result into a corresponding NetCDF.

    :param keyword_arguments:
    :return:
    """

    _log_status(keyword_arguments)

    # open the input NetCDF file as an xarray DataSet object
    files = []
    if "netcdf_precip" in keyword_arguments:
        files.append(keyword_arguments["netcdf_precip"])
    if "netcdf_temp" in keyword_arguments:
        files.append(keyword_arguments["netcdf_temp"])
    if "netcdf_pet" in keyword_arguments:
        files.append(keyword_arguments["netcdf_pet"])
    dataset = xr.open_mfdataset(files, chunks={"division": -1})

=======
                # verify that the AWC variable's dimensions are in the expected order
                dimensions = dataset_awc[args.var_name_awc].dims
                if dimensions not in dims_timeseries:
                    message = (
                        f"Invalid dimensions of the AWC variable: {dimensions}, "
                        + f"(expected names and order: {dims_timeseries})"
                    )
                    _logger.error(message)
                    raise ValueError(message)

    if args.index in ["spi", "spei", "scaled", "pnp"]:

        if args.scales is None:
            message = (
                "Scaled indices (SPI, SPEI, and/or PNP) specified without including "
                + "one or more time scales (missing --scales argument)"
            )
            _logger.error(message)
            raise ValueError(message)

        if any(n < 0 for n in args.scales):
            message = "One or more negative scale specified within --scales argument"
            _logger.error(message)
            raise ValueError(message)


# ------------------------------------------------------------------------------
def _log_status(args_dict):

    # get the scale increment for use in later log messages
    if "scale" in args_dict:

        if "distribution" in args_dict:

            _logger.info(
                "Computing {scale}-month {index}/{dist}".format(
                    scale=args_dict["scale"],
                    index=args_dict["index"].upper(),
                    dist=args_dict["distribution"].value.capitalize(),
                )
            )

        else:

            _logger.info(
                "Computing {scale}-month {index}".format(
                    scale=args_dict["scale"], index=args_dict["index"].upper()
                )
            )

    else:

        _logger.info("Computing {index}".format(index=args_dict["index"].upper()))

    return True


# ------------------------------------------------------------------------------
def _build_arguments(keyword_args):
    """
    Builds a dictionary of function arguments appropriate to the index to be computed.

    :param dict keyword_args:
    :return: dictionary of arguments keyed with names expected by the corresponding
        index computation function
    """

    function_arguments = {"data_start_year": keyword_args["data_start_year"]}

    if keyword_args["index"] in ["spi", "spei"]:
        function_arguments["scale"] = keyword_args["scale"]
        function_arguments["distribution"] = keyword_args["distribution"]
        function_arguments["calibration_year_initial"] = keyword_args[
            "calibration_start_year"
        ]
        function_arguments["calibration_year_final"] = keyword_args[
            "calibration_end_year"
        ]

    elif keyword_args["index"] == "pnp":
        function_arguments["scale"] = keyword_args["scale"]
        function_arguments["calibration_start_year"] = keyword_args[
            "calibration_start_year"
        ]
        function_arguments["calibration_end_year"] = keyword_args[
            "calibration_end_year"
        ]

    elif keyword_args["index"] == "palmers":
        function_arguments["calibration_start_year"] = keyword_args[
            "calibration_start_year"
        ]
        function_arguments["calibration_end_year"] = keyword_args[
            "calibration_end_year"
        ]

    elif keyword_args["index"] != "pet":
        raise ValueError(
            "Index {index} not yet supported.".format(index=keyword_args["index"])
        )

    return function_arguments


# ------------------------------------------------------------------------------
def _get_variable_attributes(args_dict):

    if args_dict["index"] == "spi":

        long_name = "Standardized Precipitation Index ({dist} distribution), ".format(
            dist=args_dict["distribution"].value.capitalize()
        ) + "{scale}-month".format(scale=args_dict["scale"])
        attrs = {"long_name": long_name, "valid_min": -3.09, "valid_max": 3.09}
        var_name = (
            "spi_"
            + args_dict["distribution"].value
            + "_"
            + str(args_dict["scale"]).zfill(2)
        )

    elif args_dict["index"] == "spei":

        long_name = "Standardized Precipitation Evapotranspiration Index ({dist} distribution), ".format(
            dist=args_dict["distribution"].value.capitalize()
        ) + "{scale}-month".format(
            scale=args_dict["scale"]
        )
        attrs = {"long_name": long_name, "valid_min": -3.09, "valid_max": 3.09}
        var_name = (
            "spei_"
            + args_dict["distribution"].value
            + "_"
            + str(args_dict["scale"]).zfill(2)
        )

    elif args_dict["index"] == "pnp":

        long_name = "Percentage of Normal Precipitation, " + "{scale}-month".format(
            scale=args_dict["scale"]
        )
        attrs = {"long_name": long_name, "valid_min": -1000.0, "valid_max": 1000.0}
        var_name = "pnp_" + str(args_dict["scale"]).zfill(2)

    elif args_dict["index"] == "pet":

        long_name = "Potential Evapotranspiration (Thornthwaite)"
        attrs = {
            "long_name": long_name,
            "valid_min": 0.0,
            "valid_max": 10000.0,
            "units": "millimeters",
        }
        var_name = "pet_thornthwaite"

    else:

        raise ValueError("Unsupported index: {index}".format(index=args_dict["index"]))

    return var_name, attrs


# ------------------------------------------------------------------------------
def _compute_write_index(keyword_arguments):
    """
    Computes a climate index and writes the result into a corresponding NetCDF.

    :param keyword_arguments:
    :return:
    """

    _log_status(keyword_arguments)

    # open the input NetCDF file as an xarray DataSet object
    dataset = xr.open_dataset(keyword_arguments["netcdf_divs"])
>>>>>>> 634e0e70

    # trim out all data variables from the dataset except the ones we'll need
    input_var_names = []
    if "var_name_precip" in keyword_arguments:
        input_var_names.append(keyword_arguments["var_name_precip"])
    if "var_name_temp" in keyword_arguments:
        input_var_names.append(keyword_arguments["var_name_temp"])
<<<<<<< HEAD
    if "var_name_pet" in keyword_arguments:
        input_var_names.append(keyword_arguments["var_name_pet"])
    for var in dataset.data_vars:
        if var not in input_var_names:
            if var != "lat":
                dataset = dataset.drop(var)
=======
    if "var_name_awc" in keyword_arguments:
        input_var_names.append(keyword_arguments["var_name_awc"])
    for var in dataset.data_vars:
        if var not in input_var_names:
            dataset = dataset.drop(var)

>>>>>>> 634e0e70
    # get the initial year of the data
    data_start_year = int(str(dataset["time"].values[0])[0:4])
    keyword_arguments["data_start_year"] = data_start_year

    # the shape of output variables is assumed to match that of the input,
    # so use either precipitation or temperature variable's shape
    if "var_name_precip" in keyword_arguments:
        output_shape = dataset[keyword_arguments["var_name_precip"]].shape
        output_dims = dataset[keyword_arguments["var_name_precip"]].dims
    elif "var_name_temp" in keyword_arguments:
        output_shape = dataset[keyword_arguments["var_name_temp"]].shape
        output_dims = dataset[keyword_arguments["var_name_temp"]].dims
    else:
        raise ValueError(
            "Unable to determine output shape, no precipitation "
            "or temperature variable name was specified."
        )

    # convert data into the appropriate units, if necessary
    # temperature should be in degrees Celsius
    # precipitation and PET should be in millimeters
    if "var_name_precip" in keyword_arguments:
        precip_var_name = keyword_arguments["var_name_precip"]
        precip_unit = dataset[precip_var_name].units.lower()
        if precip_unit not in ("mm", "millimeters", "millimeter"):
            if precip_unit in ("inches", "inch"):
                # inches to mm conversion (1 inch == 25.4 mm)
                dataset[precip_var_name].values *= 25.4
            else:
                raise ValueError(
<<<<<<< HEAD
                    "Unsupported precipitation units: {var}".format(var=dataset[precip_var_name].units)
=======
                    f"Unsupported precipitation units: {dataset[precip_var_name].units}"
>>>>>>> 634e0e70
                )
    if "var_name_temp" in keyword_arguments:
        temp_var_name = keyword_arguments["var_name_temp"]
        temp_unit = dataset[temp_var_name].units.lower()
        if temp_unit not in ("degrees_celsius", "celsius", "c"):
            if temp_unit in ("f", "fahrenheit"):
                dataset[temp_var_name].values = scipy.constants.convert_temperature(
                    dataset[temp_var_name].values, "f", "c"
                )
            elif temp_unit in ("k", "kelvin"):
                dataset[temp_var_name].values = scipy.constants.convert_temperature(
                    dataset[temp_var_name].values, "k", "c"
                )
            else:
                raise ValueError(
<<<<<<< HEAD
                    "Unsupported temperature units: {var}".format(var=dataset[temp_var_name].units)
=======
                    f"Unsupported temperature units: {dataset[temp_var_name].units}"
>>>>>>> 634e0e70
                )

    # get the data arrays we'll use later in the index computations
    global _global_shared_arrays
<<<<<<< HEAD
    expected_dims_2d = [("division", "time"),("time", "division")]
    expected_dims_1d = ["division",]
=======
    expected_dims_2d = ("division", "time")
    expected_dims_1d = "division"
>>>>>>> 634e0e70
    for var_name in input_var_names:

        # confirm that the dimensions of the data array are valid
        dims = dataset[var_name].dims
        if len(dims) == 2:
<<<<<<< HEAD
            if dims not in expected_dims_2d:
                message = "Invalid dimensions for variable '{var_name}': {dims}".format(
                    var_name=var_name, dims=dims
                )
=======
            if dims != expected_dims_2d:
                message = f"Invalid dimensions for variable '{var_name}': {dims}"
>>>>>>> 634e0e70
                _logger.error(message)
                raise ValueError(message)
        elif len(dims) == 1:
            if dims not in expected_dims_1d:
<<<<<<< HEAD
                message = "Invalid dimensions for variable '{var_name}': {dims}".format(
                    var_name=var_name, dims=dims
                )
=======
                message = f"Invalid dimensions for variable '{var_name}': {dims}"
>>>>>>> 634e0e70
                _logger.error(message)
                raise ValueError(message)

        # create a shared memory array, wrap it as a numpy array and copy
        # copy the data (values) from this variable's DataArray
        shared_array = multiprocessing.Array("d", int(np.prod(dataset[var_name].shape)))
        shared_array_np = np.frombuffer(shared_array.get_obj()).reshape(
            dataset[var_name].shape
        )
        np.copyto(shared_array_np, dataset[var_name].values)

        # add to the dictionary of arrays
        _global_shared_arrays[var_name] = {
            _KEY_ARRAY: shared_array,
            _KEY_SHAPE: dataset[var_name].shape,
        }

        # drop the variable from the dataset (we're assuming this frees the memory)
        dataset = dataset.drop(var_name)

    # build an arguments dictionary appropriate to the index we'll compute
    args = _build_arguments(keyword_arguments)

<<<<<<< HEAD
=======
    # divisions are only monthly so add a periodicity
    args["periodicity"] = compute.Periodicity.monthly

>>>>>>> 634e0e70
    # add output variable arrays into the shared memory arrays dictionary
    if keyword_arguments["index"] == "palmers":

        # read AWC data into shared memory array
        if ("netcdf_awc" not in keyword_arguments) or (
            "var_name_awc" not in keyword_arguments
        ):
<<<<<<< HEAD
            raise ValueError("Missing the AWC file and/or variable name argument(s)")
=======
            raise ValueError("Missing the AWC variable name argument(s)")
>>>>>>> 634e0e70

        awc_dataset = xr.open_dataset(keyword_arguments["netcdf_awc"])

        # create a shared memory array, wrap it as a numpy array and copy
        # copy the data (values) from this variable's DataArray
        var_name = keyword_arguments["var_name_awc"]
<<<<<<< HEAD
        shared_array = multiprocessing.Array(
            "d", int(np.prod(awc_dataset[var_name].shape))
        )
        shared_array_np = np.frombuffer(shared_array.get_obj()).reshape(
            awc_dataset[var_name].shape
        )
        np.copyto(shared_array_np, awc_dataset[var_name].values)
=======
        shared_array = multiprocessing.Array("d", int(np.prod(dataset[var_name].shape)))
        shared_array_np = np.frombuffer(shared_array.get_obj()).reshape(
            dataset[var_name].shape
        )
        np.copyto(shared_array_np, dataset[var_name].values)
>>>>>>> 634e0e70

        # add to the dictionary of arrays
        _global_shared_arrays[var_name] = {
            _KEY_ARRAY: shared_array,
            _KEY_SHAPE: awc_dataset[var_name].shape,
        }

        # add shared memory arrays for computed Palmers to the dictionary of shared arrays
        if _KEY_RESULT_SCPDSI not in _global_shared_arrays:
            _global_shared_arrays[_KEY_RESULT_SCPDSI] = {
                _KEY_ARRAY: multiprocessing.Array("d", int(np.prod(output_shape))),
                _KEY_SHAPE: output_shape,
            }
        if _KEY_RESULT_PDSI not in _global_shared_arrays:
            _global_shared_arrays[_KEY_RESULT_PDSI] = {
                _KEY_ARRAY: multiprocessing.Array("d", int(np.prod(output_shape))),
                _KEY_SHAPE: output_shape,
            }
        if _KEY_RESULT_PHDI not in _global_shared_arrays:
            _global_shared_arrays[_KEY_RESULT_PHDI] = {
                _KEY_ARRAY: multiprocessing.Array("d", int(np.prod(output_shape))),
                _KEY_SHAPE: output_shape,
            }
        if _KEY_RESULT_PMDI not in _global_shared_arrays:
            _global_shared_arrays[_KEY_RESULT_PMDI] = {
                _KEY_ARRAY: multiprocessing.Array("d", int(np.prod(output_shape))),
                _KEY_SHAPE: output_shape,
            }
        if _KEY_RESULT_ZINDEX not in _global_shared_arrays:
            _global_shared_arrays[_KEY_RESULT_ZINDEX] = {
                _KEY_ARRAY: multiprocessing.Array("d", int(np.prod(output_shape))),
                _KEY_SHAPE: output_shape,
            }

        # apply the Palmers function along the time axis (axis=2)
        _parallel_process(
            keyword_arguments["index"],
            _global_shared_arrays,
            {
                "var_name_precip": keyword_arguments["var_name_precip"],
                "var_name_pet": keyword_arguments["var_name_pet"],
                "var_name_awc": keyword_arguments["var_name_awc"],
            },
            _KEY_RESULT_SCPDSI,
            args,
        )
<<<<<<< HEAD

        # get the computed SCPDSI data as an array of float32 values
        array = _global_shared_arrays[_KEY_RESULT_SCPDSI][_KEY_ARRAY]
        shape = _global_shared_arrays[_KEY_RESULT_SCPDSI][_KEY_SHAPE]
        scpdsi = np.frombuffer(array.get_obj()).reshape(shape).astype(np.float32)

        # get the computed PDSI data as an array of float32 values
        array = _global_shared_arrays[_KEY_RESULT_PDSI][_KEY_ARRAY]
        shape = _global_shared_arrays[_KEY_RESULT_PDSI][_KEY_SHAPE]
        pdsi = np.frombuffer(array.get_obj()).reshape(shape).astype(np.float32)

        # get the computed PHDI data as an array of float32 values
        array = _global_shared_arrays[_KEY_RESULT_PHDI][_KEY_ARRAY]
        shape = _global_shared_arrays[_KEY_RESULT_PHDI][_KEY_SHAPE]
        phdi = np.frombuffer(array.get_obj()).reshape(shape).astype(np.float32)

        # get the computed PMDI data as an array of float32 values
        array = _global_shared_arrays[_KEY_RESULT_PMDI][_KEY_ARRAY]
        shape = _global_shared_arrays[_KEY_RESULT_PMDI][_KEY_SHAPE]
        pmdi = np.frombuffer(array.get_obj()).reshape(shape).astype(np.float32)

        # get the computed Z-Index data as an array of float32 values
        array = _global_shared_arrays[_KEY_RESULT_ZINDEX][_KEY_ARRAY]
        shape = _global_shared_arrays[_KEY_RESULT_ZINDEX][_KEY_SHAPE]
        zindex = np.frombuffer(array.get_obj()).reshape(shape).astype(np.float32)

        # create a new variable to contain the SCPDSI values, assign into the dataset
        long_name = "Self-calibrated Palmer Drought Severity Index"
        scpdsi_attrs = {"long_name": long_name, "valid_min": -10.0, "valid_max": 10.0}
        var_name_scpdsi = "scpdsi"
        scpdsi_var = xr.Variable(dims=output_dims, data=scpdsi, attrs=scpdsi_attrs)
        dataset[var_name_scpdsi] = scpdsi_var

        # remove all data variables except for the new SCPDSI variable
        for var_name in dataset.data_vars:
            if var_name != var_name_scpdsi:
                dataset = dataset.drop(var_name)

        # TODO set global attributes accordingly for this new dataset

        # write the dataset as NetCDF
        netcdf_file_name = (
            keyword_arguments["output_file_base"] + "_" + var_name_scpdsi + ".nc"
        )
        dataset.to_netcdf(netcdf_file_name)

=======

        # get the computed SCPDSI data as an array of float32 values
        array = _global_shared_arrays[_KEY_RESULT_SCPDSI][_KEY_ARRAY]
        shape = _global_shared_arrays[_KEY_RESULT_SCPDSI][_KEY_SHAPE]
        scpdsi = np.frombuffer(array.get_obj()).reshape(shape).astype(np.float32)

        # get the computed PDSI data as an array of float32 values
        array = _global_shared_arrays[_KEY_RESULT_PDSI][_KEY_ARRAY]
        shape = _global_shared_arrays[_KEY_RESULT_PDSI][_KEY_SHAPE]
        pdsi = np.frombuffer(array.get_obj()).reshape(shape).astype(np.float32)

        # get the computed PHDI data as an array of float32 values
        array = _global_shared_arrays[_KEY_RESULT_PHDI][_KEY_ARRAY]
        shape = _global_shared_arrays[_KEY_RESULT_PHDI][_KEY_SHAPE]
        phdi = np.frombuffer(array.get_obj()).reshape(shape).astype(np.float32)

        # get the computed PMDI data as an array of float32 values
        array = _global_shared_arrays[_KEY_RESULT_PMDI][_KEY_ARRAY]
        shape = _global_shared_arrays[_KEY_RESULT_PMDI][_KEY_SHAPE]
        pmdi = np.frombuffer(array.get_obj()).reshape(shape).astype(np.float32)

        # get the computed Z-Index data as an array of float32 values
        array = _global_shared_arrays[_KEY_RESULT_ZINDEX][_KEY_ARRAY]
        shape = _global_shared_arrays[_KEY_RESULT_ZINDEX][_KEY_SHAPE]
        zindex = np.frombuffer(array.get_obj()).reshape(shape).astype(np.float32)

        # create a new variable to contain the SCPDSI values, assign into the dataset
        long_name = "Self-calibrated Palmer Drought Severity Index"
        scpdsi_attrs = {"long_name": long_name, "valid_min": -10.0, "valid_max": 10.0}
        var_name_scpdsi = "scpdsi"
        scpdsi_var = xr.Variable(dims=output_dims, data=scpdsi, attrs=scpdsi_attrs)
        dataset[var_name_scpdsi] = scpdsi_var

        # remove all data variables except for the new SCPDSI variable
        for var_name in dataset.data_vars:
            if var_name != var_name_scpdsi:
                dataset = dataset.drop(var_name)

        # TODO set global attributes accordingly for this new dataset

        # write the dataset as NetCDF
        netcdf_file_name = (
            keyword_arguments["output_file_base"] + "_" + var_name_scpdsi + ".nc"
        )
        dataset.to_netcdf(netcdf_file_name)

>>>>>>> 634e0e70
        # create a new variable to contain the PDSI values, assign into the dataset
        long_name = "Palmer Drought Severity Index"
        pdsi_attrs = {"long_name": long_name, "valid_min": -10.0, "valid_max": 10.0}
        var_name_pdsi = "pdsi"
        pdsi_var = xr.Variable(dims=output_dims, data=pdsi, attrs=pdsi_attrs)
        dataset[var_name_pdsi] = pdsi_var

        # remove all data variables except for the new PDSI variable
        for var_name in dataset.data_vars:
            if var_name != var_name_pdsi:
                dataset = dataset.drop(var_name)

        # TODO set global attributes accordingly for this new dataset

        # write the dataset as NetCDF
        netcdf_file_name = (
            keyword_arguments["output_file_base"] + "_" + var_name_pdsi + ".nc"
        )
        dataset.to_netcdf(netcdf_file_name)

        # create a new variable to contain the PHDI values, assign into the dataset
        long_name = "Palmer Hydrological Drought Index"
        phdi_attrs = {"long_name": long_name, "valid_min": -10.0, "valid_max": 10.0}
        var_name_phdi = "phdi"
        phdi_var = xr.Variable(dims=output_dims, data=phdi, attrs=phdi_attrs)
        dataset[var_name_phdi] = phdi_var

        # remove all data variables except for the new PHDI variable
        for var_name in dataset.data_vars:
            if var_name != var_name_phdi:
                dataset = dataset.drop(var_name)

        # TODO set global attributes accordingly for this new dataset

        # write the dataset as NetCDF
        netcdf_file_name = (
            keyword_arguments["output_file_base"] + "_" + var_name_phdi + ".nc"
        )
        dataset.to_netcdf(netcdf_file_name)

        # create a new variable to contain the PMDI values, assign into the dataset
        long_name = "Palmer Modified Drought Index"
        pmdi_attrs = {"long_name": long_name, "valid_min": -10.0, "valid_max": 10.0}
        var_name_pmdi = "pmdi"
        pmdi_var = xr.Variable(dims=output_dims, data=pmdi, attrs=pmdi_attrs)
        dataset[var_name_pmdi] = pmdi_var

        # remove all data variables except for the new PMDI variable
        for var_name in dataset.data_vars:
            if var_name != var_name_pmdi:
                dataset = dataset.drop(var_name)

        # TODO set global attributes accordingly for this new dataset

        # write the dataset as NetCDF
        netcdf_file_name = (
            keyword_arguments["output_file_base"] + "_" + var_name_pmdi + ".nc"
        )
        dataset.to_netcdf(netcdf_file_name)

        # create a new variable to contain the Z-Index values, assign into the dataset
        long_name = "Palmer Z-Index"
        zindex_attrs = {"long_name": long_name, "valid_min": -10.0, "valid_max": 10.0}
        var_name_zindex = "zindex"
        zindex_var = xr.Variable(dims=output_dims, data=zindex, attrs=zindex_attrs)
        dataset[var_name_zindex] = zindex_var

        # remove all data variables except for the new Z-Index variable
        for var_name in dataset.data_vars:
            if var_name != var_name_zindex:
                dataset = dataset.drop(var_name)

        # TODO set global attributes accordingly for this new dataset

        # write the dataset as NetCDF
        netcdf_file_name = (
            keyword_arguments["output_file_base"] + "_" + var_name_zindex + ".nc"
        )
        dataset.to_netcdf(netcdf_file_name)

    else:

        # add an array to hold results to the dictionary of arrays
        if _KEY_RESULT not in _global_shared_arrays:
            _global_shared_arrays[_KEY_RESULT] = {
                _KEY_ARRAY: multiprocessing.Array("d", int(np.prod(output_shape))),
                _KEY_SHAPE: output_shape,
            }

        if keyword_arguments["index"] in ["spi", "pnp"]:

            # apply the SPI function along the time axis (axis=2)
            _parallel_process(
                keyword_arguments["index"],
                _global_shared_arrays,
                {"var_name_precip": keyword_arguments["var_name_precip"]},
                _KEY_RESULT,
                args,
            )

        elif keyword_arguments["index"] == "spei":

            # apply the SPEI function along the time axis (axis=2)
            _parallel_process(
                keyword_arguments["index"],
                _global_shared_arrays,
                {
                    "var_name_precip": keyword_arguments["var_name_precip"],
                    "var_name_pet": keyword_arguments["var_name_pet"],
                },
                _KEY_RESULT,
                args,
            )

        elif keyword_arguments["index"] == "pet":

            # create a shared memory array, wrap it as a numpy array and copy
            # copy the data (values) from this variable's DataArray
<<<<<<< HEAD

=======
>>>>>>> 634e0e70
            da_lat = dataset["lat"]
            shared_array = multiprocessing.Array("d", int(np.prod(da_lat.shape)))
            shared_array_np = np.frombuffer(shared_array.get_obj()).reshape(
                da_lat.shape
            )
            np.copyto(shared_array_np, da_lat.values)

            # add to the dictionary of arrays
            _global_shared_arrays[_KEY_LAT] = {
                _KEY_ARRAY: shared_array,
                _KEY_SHAPE: da_lat.shape,
            }

            # apply the PET function along the time axis (axis=2)
            _parallel_process(
                keyword_arguments["index"],
                _global_shared_arrays,
                {
                    "var_name_temp": keyword_arguments["var_name_temp"],
                    "var_name_lat": _KEY_LAT,
                },
                _KEY_RESULT,
                args,
            )

        else:
            raise ValueError(
                "Unsupported index: '{index}'".format(index=keyword_arguments["index"])
            )

        # get the name and attributes to use for the index variable in the output NetCDF
        output_var_name, output_var_attributes = _get_variable_attributes(
            keyword_arguments
        )
<<<<<<< HEAD

        # get the shared memory results array and convert it to a numpy array
        array = _global_shared_arrays[_KEY_RESULT][_KEY_ARRAY]
        shape = _global_shared_arrays[_KEY_RESULT][_KEY_SHAPE]
        index_values = np.frombuffer(array.get_obj()).reshape(shape).astype(np.float32)

        # create a new variable to contain the index values, assign into the dataset
        variable = xr.Variable(
            dims=output_dims, data=index_values, attrs=output_var_attributes
        )
        dataset[output_var_name] = variable

        # TODO set global attributes accordingly for this new dataset

=======

        # get the shared memory results array and convert it to a numpy array
        array = _global_shared_arrays[_KEY_RESULT][_KEY_ARRAY]
        shape = _global_shared_arrays[_KEY_RESULT][_KEY_SHAPE]
        index_values = np.frombuffer(array.get_obj()).reshape(shape).astype(np.float32)

        # create a new variable to contain the index values, assign into the dataset
        variable = xr.Variable(
            dims=output_dims, data=index_values, attrs=output_var_attributes
        )
        dataset[output_var_name] = variable

        # TODO set global attributes accordingly for this new dataset

>>>>>>> 634e0e70
        # remove all data variables except for the new variable
        for var_name in dataset.data_vars:
            if var_name != output_var_name:
                dataset = dataset.drop(var_name)

        # write the dataset as NetCDF
        netcdf_file_name = (
            keyword_arguments["output_file_base"] + "_" + output_var_name + ".nc"
        )
        dataset.to_netcdf(netcdf_file_name)

        return netcdf_file_name, output_var_name


# ------------------------------------------------------------------------------
def _pet(temperatures, latitude, parameters):
<<<<<<< HEAD
=======

>>>>>>> 634e0e70
    return indices.pet(
        temperature_celsius=temperatures,
        latitude_degrees=latitude,
        data_start_year=parameters["data_start_year"],
    )


# ------------------------------------------------------------------------------
def _spi(precips, parameters):

    return indices.spi(
        values=precips,
        scale=parameters["scale"],
        distribution=parameters["distribution"],
        data_start_year=parameters["data_start_year"],
        calibration_year_initial=parameters["calibration_year_initial"],
        calibration_year_final=parameters["calibration_year_final"],
        periodicity=parameters["periodicity"],
    )


# ------------------------------------------------------------------------------
def _spei(precips, pet_mm, parameters):

    return indices.spei(
        precips_mm=precips,
        pet_mm=pet_mm,
        scale=parameters["scale"],
        distribution=parameters["distribution"],
        data_start_year=parameters["data_start_year"],
        calibration_year_initial=parameters["calibration_year_initial"],
        calibration_year_final=parameters["calibration_year_final"],
        periodicity=parameters["periodicity"],
    )


# ------------------------------------------------------------------------------
def _palmers(precips, pet_mm, awc, parameters):

    return indices.scpdsi(
        precip_time_series=precips,
        pet_time_series=pet_mm,
        awc=awc,
        data_start_year=parameters["data_start_year"],
        calibration_start_year=parameters["calibration_start_year"],
        calibration_end_year=parameters["calibration_end_year"],
    )


# ------------------------------------------------------------------------------
def _pnp(precips, parameters):

    return indices.percentage_of_normal(
        precips,
        scale=parameters["scale"],
        data_start_year=parameters["data_start_year"],
        calibration_start_year=parameters["calibration_start_year"],
        calibration_end_year=parameters["calibration_end_year"],
        periodicity=parameters["periodicity"],
    )


# ------------------------------------------------------------------------------
def _init_worker(shared_arrays_dict):

    global _global_shared_arrays
    _global_shared_arrays = shared_arrays_dict


# ------------------------------------------------------------------------------
def _parallel_process(index, arrays_dict, input_var_names, output_var_name, args):
    """
    TODO document this function
<<<<<<< HEAD
=======

>>>>>>> 634e0e70
    :param index:
    :param arrays_dict:
    :param input_var_names:
    :param output_var_name:
    :param args:
    :return:
    """

    # find the start index of each sub-array we'll split out per worker process,
    # assuming the shape of the output array is the same as all input arrays
    shape = arrays_dict[output_var_name][_KEY_SHAPE]
    d, m = divmod(shape[0], _NUMBER_OF_WORKER_PROCESSES)
    split_indices = list(range(0, ((d + 1) * (m + 1)), (d + 1)))
    if d != 0:
        split_indices += list(range(split_indices[-1] + d, shape[0], d))

    # build a list of parameters for each application of the function to an array chunk
    chunk_params = []
    if index in ["spi", "pnp"]:

        if index == "spi":
            func1d = _spi
        else:
            func1d = _pnp

        # we have a single input array, create parameter dictionary objects
        # appropriate to the _apply_along_axis function, one per worker process
        for i in range(_NUMBER_OF_WORKER_PROCESSES):
            params = {
                "index": index,
                "func1d": func1d,
                "input_var_name": input_var_names["var_name_precip"],
                "output_var_name": output_var_name,
                "sub_array_start": split_indices[i],
                "args": args,
            }
            if i < (_NUMBER_OF_WORKER_PROCESSES - 1):
                params["sub_array_end"] = split_indices[i + 1]
            else:
                params["sub_array_end"] = None

            chunk_params.append(params)

    elif index == "spei":

        # we have two input arrays, create parameter dictionary objects
        # appropriate to the _apply_along_axis_double function, one per worker process
        for i in range(_NUMBER_OF_WORKER_PROCESSES):
            params = {
                "index": index,
                "func1d": _spei,
                "var_name_precip": input_var_names["var_name_precip"],
                "var_name_pet": input_var_names["var_name_pet"],
                "output_var_name": output_var_name,
                "sub_array_start": split_indices[i],
                "args": args,
            }
            if i < (_NUMBER_OF_WORKER_PROCESSES - 1):
                params["sub_array_end"] = split_indices[i + 1]
            else:
                params["sub_array_end"] = None

            chunk_params.append(params)

    elif index == "pet":

        # we have two input arrays, create parameter dictionary objects
        # appropriate to the _apply_along_axis_double function, one per worker process
        for i in range(_NUMBER_OF_WORKER_PROCESSES):
            params = {
                "index": index,
                "func1d": _pet,
                "var_name_temp": input_var_names["var_name_temp"],
                "var_name_lat": input_var_names["var_name_lat"],
                "output_var_name": output_var_name,
                "sub_array_start": split_indices[i],
                "args": args,
            }
            if i < (_NUMBER_OF_WORKER_PROCESSES - 1):
                params["sub_array_end"] = split_indices[i + 1]
            else:
                params["sub_array_end"] = None

            chunk_params.append(params)

    elif index == "palmers":

        # create parameter dictionary objects appropriate to
        # the _apply_along_axis_palmer function, one per worker process
        for i in range(_NUMBER_OF_WORKER_PROCESSES):
            params = {
                "index": index,
                "func1d": _palmers,
                "var_name_precip": input_var_names["var_name_precip"],
                "var_name_pet": input_var_names["var_name_pet"],
                "var_name_awc": input_var_names["var_name_awc"],
                "output_var_name": output_var_name,
                "sub_array_start": split_indices[i],
                "args": args,
            }
            if i < (_NUMBER_OF_WORKER_PROCESSES - 1):
                params["sub_array_end"] = split_indices[i + 1]
            else:
                params["sub_array_end"] = None

            chunk_params.append(params)

    else:
        raise ValueError("Unsupported index: {index}".format(index=index))

    # instantiate a process pool
    with multiprocessing.Pool(
        processes=_NUMBER_OF_WORKER_PROCESSES,
        initializer=_init_worker,
        initargs=(arrays_dict,),
    ) as pool:

        if index in ["spei", "pet"]:
            pool.map(_apply_along_axis_double, chunk_params)
        elif index == "palmers":
            pool.map(_apply_along_axis_palmers, chunk_params)
        else:
            pool.map(_apply_along_axis, chunk_params)


# ------------------------------------------------------------------------------
def _apply_along_axis(params):
    """
    Like numpy.apply_along_axis(), but with arguments in a dict instead.
    Applicable for applying a function across subarrays of a single input array.
<<<<<<< HEAD
    This function is useful with multiprocessing.Pool().map(): (1) map() only
    handles functions that take a single argument, and (2) this function can
    generally be imported from a module, as required by map().
=======

    This function is useful with multiprocessing.Pool().map(): (1) map() only
    handles functions that take a single argument, and (2) this function can
    generally be imported from a module, as required by map().

>>>>>>> 634e0e70
    :param dict params: dictionary of parameters including a function name,
        "func1d", start and stop indices for specifying the subarray to which
        the function should be applied, "sub_array_start" and "sub_array_end",
        a dictionary of arguments to be passed to the function, "args", and
        the key name of the shared array for output values, "output_var_name".
    """
    func1d = params["func1d"]
    start_index = params["sub_array_start"]
    end_index = params["sub_array_end"]
    array = _global_shared_arrays[params["input_var_name"]][_KEY_ARRAY]
    shape = _global_shared_arrays[params["input_var_name"]][_KEY_SHAPE]
    np_array = np.frombuffer(array.get_obj()).reshape(shape)
    sub_array = np_array[start_index:end_index]
    args = params["args"]

    computed_array = np.apply_along_axis(func1d, axis=1, arr=sub_array, parameters=args)

    output_array = _global_shared_arrays[params["output_var_name"]][_KEY_ARRAY]
    np_output_array = np.frombuffer(output_array.get_obj()).reshape(shape)
    np.copyto(np_output_array[start_index:end_index], computed_array)


# ------------------------------------------------------------------------------
def _apply_along_axis_double(params):
    """
    Like numpy.apply_along_axis(), but with arguments in a dict instead.
    Applicable for applying a function across subarrays of two input arrays.

    This function is useful with multiprocessing.Pool().map(): (1) map() only
    handles functions that take a single argument, and (2) this function can
    generally be imported from a module, as required by map().

    :param dict params: dictionary of parameters including a function name,
        "func1d", start and stop indices for specifying the subarray to which
        the function should be applied, "sub_array_start" and "sub_array_end",
        a dictionary of arguments to be passed to the function, "args", and
        the key name of the shared array for output values, "output_var_name".
    """

    func1d = params["func1d"]
    start_index = params["sub_array_start"]
    end_index = params["sub_array_end"]
    if params["index"] == "pet":
        first_array_key = params["var_name_temp"]
        second_array_key = params["var_name_lat"]
    elif params["index"] == "spei":
        first_array_key = params["var_name_precip"]
        second_array_key = params["var_name_pet"]
    else:
        raise ValueError("Unsupported index: {index}".format(index=params["index"]))

    shape = _global_shared_arrays[params["output_var_name"]][_KEY_SHAPE]
    first_array = _global_shared_arrays[first_array_key][_KEY_ARRAY]
    first_np_array = np.frombuffer(first_array.get_obj()).reshape(shape)
    sub_array_1 = first_np_array[start_index:end_index]
<<<<<<< HEAD

=======
>>>>>>> 634e0e70
    if params["index"] == "pet":
        second_array = _global_shared_arrays[second_array_key][_KEY_ARRAY]
        second_np_array = np.frombuffer(second_array.get_obj()).reshape(shape[0])
    else:
        second_array = _global_shared_arrays[second_array_key][_KEY_ARRAY]
        second_np_array = np.frombuffer(second_array.get_obj()).reshape(shape)
    sub_array_2 = second_np_array[start_index:end_index]

    # get the output shared memory array, convert to numpy, and get the subarray slice
    output_array = _global_shared_arrays[params["output_var_name"]][_KEY_ARRAY]
    computed_array = np.frombuffer(output_array.get_obj()).reshape(shape)[
        start_index:end_index
    ]

    for i, (x, y) in enumerate(zip(sub_array_1, sub_array_2)):
<<<<<<< HEAD
        #if params["index"] == "pet":
        computed_array[i] = func1d(x, y, parameters=params["args"])



# ------------------------------------------------------------------------------
def _apply_along_axis_palmers(params):
    """
    Applies the Palmer computation function across subarrays of
    the Palmer-specific input (shared-memory) arrays.

    This function is useful with multiprocessing.Pool().map(): (1) map() only
    handles functions that take a single argument, and (2) this function can
    generally be imported from a module, as required by map().

    :param dict params: dictionary of parameters including a function name,
        "func1d", start and stop indices for specifying the subarray to which
        the function should be applied, "sub_array_start" and "sub_array_end",
        the variable names used for precipitation, PET, and AWC arrays,
        "var_name_precip", "var_name_pet", and "var_name_awc", a dictionary
        of arguments to be passed to the function, "args", and the key name of
        the shared array for output values, "output_var_name".
    """
    func1d = params["func1d"]
    start_index = params["sub_array_start"]
    end_index = params["sub_array_end"]
    precip_array_key = params["var_name_precip"]
    pet_array_key = params["var_name_pet"]
    awc_array_key = params["var_name_awc"]

    shape = _global_shared_arrays[params["output_var_name"]][_KEY_SHAPE]
    precip_array = _global_shared_arrays[precip_array_key][_KEY_ARRAY]
    precip_np_array = np.frombuffer(precip_array.get_obj()).reshape(shape)
    sub_array_precip = precip_np_array[start_index:end_index]
    pet_array = _global_shared_arrays[pet_array_key][_KEY_ARRAY]
    pet_np_array = np.frombuffer(pet_array.get_obj()).reshape(shape)
    sub_array_pet = pet_np_array[start_index:end_index]
    awc_array = _global_shared_arrays[awc_array_key][_KEY_ARRAY]
    awc_np_array = np.frombuffer(awc_array.get_obj()).reshape(shape[0])
    sub_array_awc = awc_np_array[start_index:end_index]

    args = params["args"]

    # get the output shared memory arrays, convert to numpy, and get the subarray slices
    scpdsi_output_array = _global_shared_arrays[_KEY_RESULT_SCPDSI][_KEY_ARRAY]
    scpdsi = np.frombuffer(scpdsi_output_array.get_obj()).reshape(shape)[
        start_index:end_index
    ]

    pdsi_output_array = _global_shared_arrays[_KEY_RESULT_PDSI][_KEY_ARRAY]
    pdsi = np.frombuffer(pdsi_output_array.get_obj()).reshape(shape)[
        start_index:end_index
    ]

    phdi_output_array = _global_shared_arrays[_KEY_RESULT_PHDI][_KEY_ARRAY]
    phdi = np.frombuffer(phdi_output_array.get_obj()).reshape(shape)[
        start_index:end_index
    ]

    pmdi_output_array = _global_shared_arrays[_KEY_RESULT_PMDI][_KEY_ARRAY]
    pmdi = np.frombuffer(pmdi_output_array.get_obj()).reshape(shape)[
        start_index:end_index
    ]

    zindex_output_array = _global_shared_arrays[_KEY_RESULT_ZINDEX][_KEY_ARRAY]
    zindex = np.frombuffer(zindex_output_array.get_obj()).reshape(shape)[
        start_index:end_index
    ]

    for i, (precip, pet, awc) in enumerate(
        zip(sub_array_precip, sub_array_pet, sub_array_awc)
    ):
        scpdsi[i], pdsi[i], phdi[i], pmdi[i], zindex[i] = func1d(
            precip, pet, awc, parameters=args
        )


# ------------------------------------------------------------------------------
=======
        for j in range(x.shape[0]):
            if params["index"] == "pet":
                computed_array[i, j] = func1d(x[j], y, parameters=params["args"])
            else:
                computed_array[i, j] = func1d(x[j], y[j], parameters=params["args"])


# ------------------------------------------------------------------------------
def _apply_along_axis_palmers(params):
    """
    Applies the Palmer computation function across subarrays of
    the Palmer-specific input (shared-memory) arrays.

    This function is useful with multiprocessing.Pool().map(): (1) map() only
    handles functions that take a single argument, and (2) this function can
    generally be imported from a module, as required by map().

    :param dict params: dictionary of parameters including a function name,
        "func1d", start and stop indices for specifying the subarray to which
        the function should be applied, "sub_array_start" and "sub_array_end",
        the variable names used for precipitation, PET, and AWC arrays,
        "var_name_precip", "var_name_pet", and "var_name_awc", a dictionary
        of arguments to be passed to the function, "args", and the key name of
        the shared array for output values, "output_var_name".
    """
    func1d = params["func1d"]
    start_index = params["sub_array_start"]
    end_index = params["sub_array_end"]
    precip_array_key = params["var_name_precip"]
    pet_array_key = params["var_name_pet"]
    awc_array_key = params["var_name_awc"]

    shape = _global_shared_arrays[params["output_var_name"]][_KEY_SHAPE]
    precip_array = _global_shared_arrays[precip_array_key][_KEY_ARRAY]
    precip_np_array = np.frombuffer(precip_array.get_obj()).reshape(shape)
    sub_array_precip = precip_np_array[start_index:end_index]
    pet_array = _global_shared_arrays[pet_array_key][_KEY_ARRAY]
    pet_np_array = np.frombuffer(pet_array.get_obj()).reshape(shape)
    sub_array_pet = pet_np_array[start_index:end_index]
    awc_array = _global_shared_arrays[awc_array_key][_KEY_ARRAY]
    awc_np_array = np.frombuffer(awc_array.get_obj()).reshape([shape[0], shape[1]])
    sub_array_awc = awc_np_array[start_index:end_index]

    args = params["args"]

    # get the output shared memory arrays, convert to numpy, and get the subarray slices
    scpdsi_output_array = _global_shared_arrays[_KEY_RESULT_SCPDSI][_KEY_ARRAY]
    scpdsi = np.frombuffer(scpdsi_output_array.get_obj()).reshape(shape)[
        start_index:end_index
    ]

    pdsi_output_array = _global_shared_arrays[_KEY_RESULT_PDSI][_KEY_ARRAY]
    pdsi = np.frombuffer(pdsi_output_array.get_obj()).reshape(shape)[
        start_index:end_index
    ]

    phdi_output_array = _global_shared_arrays[_KEY_RESULT_PHDI][_KEY_ARRAY]
    phdi = np.frombuffer(phdi_output_array.get_obj()).reshape(shape)[
        start_index:end_index
    ]

    pmdi_output_array = _global_shared_arrays[_KEY_RESULT_PMDI][_KEY_ARRAY]
    pmdi = np.frombuffer(pmdi_output_array.get_obj()).reshape(shape)[
        start_index:end_index
    ]

    zindex_output_array = _global_shared_arrays[_KEY_RESULT_ZINDEX][_KEY_ARRAY]
    zindex = np.frombuffer(zindex_output_array.get_obj()).reshape(shape)[
        start_index:end_index
    ]

    for i, (precip, pet, awc) in enumerate(
        zip(sub_array_precip, sub_array_pet, sub_array_awc)
    ):
        for j in range(precip.shape[0]):
            scpdsi[i, j], pdsi[i, j], phdi[i, j], pmdi[i, j], zindex[i, j] = func1d(
                precip[j], pet[j], awc[j], parameters=args
            )


# ------------------------------------------------------------------------------
>>>>>>> 634e0e70
def _prepare_file(netcdf_file, var_name):
    """
    Determine if the NetCDF file has the expected lat, lon, and time dimensions,
    and if not correctly ordered then create a temporary NetCDF with dimensions
    in (lat, lon, time) order, otherwise just return the input NetCDF unchanged.

    :param str netcdf_file:
    :param str var_name:
    :return: name of the NetCDF file containing correct dimensions
    """

    # make sure we have lat, lon, and time as variable dimensions, regardless of order
    ds = xr.open_dataset(netcdf_file)
<<<<<<< HEAD
    if len(ds[var_name].dims) == 1:
        expected_dims = ("division",)
        dims = "division"
    elif len(ds[var_name].dims) == 2:
=======
    if len(ds[var_name].dims) == 2:
>>>>>>> 634e0e70
        expected_dims = ("division", "time")
        dims = "division,time"
    else:
        raise ValueError(
            "Unsupported dimensions for variable '{var_name}': {dims}".format(
                var_name=var_name, dims=ds[var_name].dims
            )
        )

    if Counter(ds[var_name].dims) != Counter(expected_dims):
        message = "Invalid dimensions for variable '{var_name}': {dims}".format(
            var_name=var_name, dims=ds[var_name].dims
        )
        _logger.error(message)
        raise ValueError(message)

    # perform reorder of dimensions if necessary
    if ds[var_name].dims != expected_dims:
        nco = Nco()
        netcdf_file = nco.ncpdq(
            input=netcdf_file, options=['-a "{dims}"'.format(dims=dims), "-O"]
        )

    return netcdf_file


# ------------------------------------------------------------------------------
if __name__ == "__main__":

    # This script is used to perform climate indices processing on NetCDF
    # gridded datasets.
    #
    # Example command line arguments for SPI only using monthly precipitation input:
    #
    # --index spi
    # --periodicity monthly
    # --scales 1 2 3 6 9 12 24
    # --calibration_start_year 1998
    # --calibration_end_year 2016
    # --netcdf_divs example_data/nclimgrid_prcp_lowres.nc
    # --var_name_precip prcp
    # --output_file_base ~/data/test/spi/nclimgrid_lowres

    # # ==========================================================================
    # # UNCOMMENT THE BELOW FOR PROFILING
    # # ==========================================================================
    # import cProfile
    # import sys
    #
    # # if check avoids hackery when not profiling
    # if sys.modules['__main__'].__file__ == cProfile.__file__:
    #     import process_grid  # Imports you again (does *not* use cache or execute as __main__)
    #
    #     globals().update(vars(process_grid))  # Replaces current contents with newly imported stuff
    #     sys.modules['__main__'] = process_grid  # Ensures pickle lookups on __main__ find matching version
    # # ========== END OF PROFILING-SPECIFIC CODE ================================

    try:

        # log some timing info, used later for elapsed time
        start_datetime = datetime.now()
        _logger.info("Start time:    %s", start_datetime)

        # parse the command line arguments
        parser = argparse.ArgumentParser()
        parser.add_argument(
            "--index",
            help="Indices to compute",
            choices=["spi", "spei", "pnp", "scaled", "pet", "palmers", "all"],
<<<<<<< HEAD
=======
            required=True,
        )
        parser.add_argument(
            "--netcdf_divs",
            help="Input dataset file (NetCDF) containing temperature, precipitation, and soil "
            "values for PDSI, SPI, SPEI, and PNP computations",
>>>>>>> 634e0e70
            required=True,
        )
        parser.add_argument(
            "--periodicity",
            help="Process input as either monthly or daily values",
            choices=[compute.Periodicity.monthly, compute.Periodicity.daily],
            type=compute.Periodicity.from_string,
            required=True,
        )
        parser.add_argument(
<<<<<<< HEAD
=======
            "--var_name_temp",
            help="Temperature variable name used in the input NetCDF file",
            required=False,
        )
        parser.add_argument(
            "--var_name_awc",
            help="Available water capacity variable name used in the input NetCDF file",
            required=False,
        )
        # parser.add_argument("--output_file", help=" Output file path", required=True)
        parser.add_argument(
>>>>>>> 634e0e70
            "--scales",
            help="Timestep scales over which the PNP, SPI, and SPEI values are to be computed",
            type=int,
            nargs="*",
        )
        parser.add_argument(
            "--calibration_start_year",
            help="Initial year of the calibration period",
            type=int,
        )
        parser.add_argument(
            "--calibration_end_year", help="Final year of calibration period", type=int
        )
        parser.add_argument(
            "--netcdf_precip",
            help="Precipitation NetCDF file to be used as input for indices computations",
        )
        parser.add_argument(
            "--var_name_precip",
            help="Precipitation variable name used in the precipitation NetCDF file",
        )
        parser.add_argument(
            "--netcdf_temp",
            help="Temperature NetCDF file to be used as input for indices computations",
        )
        parser.add_argument(
            "--var_name_temp",
            help="Temperature variable name used in the temperature NetCDF file",
        )
        parser.add_argument(
            "--netcdf_pet",
            help="PET NetCDF file to be used as input for SPEI and/or Palmer computations",
        )
        parser.add_argument(
            "--var_name_pet", help="PET variable name used in the PET NetCDF file"
        )
        parser.add_argument(
            "--netcdf_awc",
            help="Available water capacity NetCDF file to be used as input for the Palmer computations",
        )
        parser.add_argument(
            "--var_name_awc",
            help="Available water capacity variable name used in the AWC NetCDF file",
        )
        parser.add_argument(
            "--output_file_base",
            help="Base output file path and name for the resulting output files",
            required=True,
        )
        parser.add_argument(
            "--multiprocessing",
            help="Indices to compute",
            choices=["single", "all_but_one", "all"],
            required=False,
            default="all_but_one",
        )
<<<<<<< HEAD
=======
        parser.add_argument(
            "--output_file_base",
            help="Base output file path and name for the resulting output files",
            required=True,
        )
        parser.add_argument(
            "--multiprocessing",
            help="Indices to compute",
            choices=["single", "all_but_one", "all"],
            required=False,
            default="all_but_one",
        )
>>>>>>> 634e0e70
        arguments = parser.parse_args()

        # validate the arguments
        _validate_args(arguments)

        if arguments.multiprocessing == "single":
            _NUMBER_OF_WORKER_PROCESSES = 1
        elif arguments.multiprocessing == "all":
            _NUMBER_OF_WORKER_PROCESSES = multiprocessing.cpu_count()
        else:  # default ("all_but_one")
            _NUMBER_OF_WORKER_PROCESSES = multiprocessing.cpu_count() - 1

        # compute SPI if specified
        if arguments.index in ["spi", "scaled", "all"]:

            # prepare the NetCDF in case the dimensions are not (time, divisions)
<<<<<<< HEAD
            netcdf_precip = _prepare_file(
                arguments.netcdf_precip, arguments.var_name_precip
=======
            netcdf_divs = _prepare_file(
                arguments.netcdf_divs, arguments.var_name_precip
>>>>>>> 634e0e70
            )

            # run SPI computations for each scale/distribution in turn
            for scale in arguments.scales:
                for dist in indices.Distribution:

                    # keyword arguments used for the SPI function
                    kwrgs = {
                        "index": "spi",
<<<<<<< HEAD
                        "netcdf_precip": netcdf_precip,
                        "var_name_precip": arguments.var_name_precip,
                        "scale": scale,
                        "distribution": dist,
                        "periodicity": arguments.periodicity,
=======
                        "netcdf_divs": netcdf_divs,
                        "var_name_precip": arguments.var_name_precip,
                        "scale": scale,
                        "distribution": dist,
>>>>>>> 634e0e70
                        "calibration_start_year": arguments.calibration_start_year,
                        "calibration_end_year": arguments.calibration_end_year,
                        "output_file_base": arguments.output_file_base,
                    }

                    # compute and write SPI
                    _compute_write_index(kwrgs)

            # remove temporary file if one was created
<<<<<<< HEAD
            if netcdf_precip != arguments.netcdf_precip:
                os.remove(netcdf_precip)
=======
            if netcdf_divs != arguments.netcdf_divs:
                os.remove(netcdf_divs)
>>>>>>> 634e0e70

        if arguments.index in ["pet", "spei", "scaled", "palmers", "all"]:

            # run PET computation only if we've not been provided with a PET file
            if arguments.netcdf_pet is None:

                # prepare temperature NetCDF in case dimensions not (lat, lon, time)
                # or if coordinates are descending
                netcdf_temp = _prepare_file(
                    arguments.netcdf_temp, arguments.var_name_temp
                )

                # keyword arguments used for the PET function
                kwargs = {
                    "index": "pet",
                    "netcdf_temp": netcdf_temp,
                    "var_name_temp": arguments.var_name_temp,
                    "output_file_base": arguments.output_file_base,
                }

                # run PET computation, getting the PET file and corresponding variable name for later use
                arguments.netcdf_pet, arguments.var_name_pet = _compute_write_index(
                    kwargs
                )

                # remove temporary file
                if netcdf_temp != arguments.netcdf_temp:
                    os.remove(netcdf_temp)

        if arguments.index in ["spei", "scaled", "all"]:

            # prepare NetCDFs in case dimensions not (lat, lon, time) or if any coordinates are descending
<<<<<<< HEAD
            netcdf_precip = _prepare_file(
                arguments.netcdf_precip, arguments.var_name_precip
=======
            netcdf_divs = _prepare_file(
                arguments.netcdf_divs, arguments.var_name_precip
>>>>>>> 634e0e70
            )
            netcdf_pet = _prepare_file(arguments.netcdf_pet, arguments.var_name_pet)

            # run SPEI computations for each scale/distribution in turn
            for scale in arguments.scales:
                for dist in indices.Distribution:

                    # keyword arguments used for the SPI function
                    kwrgs = {
                        "index": "spei",
<<<<<<< HEAD
                        "netcdf_precip": netcdf_precip,
=======
                        "netcdf_divs": netcdf_divs,
>>>>>>> 634e0e70
                        "var_name_precip": arguments.var_name_precip,
                        "netcdf_pet": netcdf_pet,
                        "var_name_pet": arguments.var_name_pet,
                        "scale": scale,
                        "distribution": dist,
                        "periodicity": arguments.periodicity,
                        "calibration_start_year": arguments.calibration_start_year,
                        "calibration_end_year": arguments.calibration_end_year,
                        "output_file_base": arguments.output_file_base,
                    }

                    # compute and write SPEI
                    _compute_write_index(kwrgs)

            # remove temporary file if one was created
<<<<<<< HEAD
            if netcdf_precip != arguments.netcdf_precip:
                os.remove(netcdf_precip)
=======
            if netcdf_divs != arguments.netcdf_divs:
                os.remove(netcdf_divs)
>>>>>>> 634e0e70
            if netcdf_pet != arguments.netcdf_pet:
                os.remove(netcdf_pet)

        if arguments.index in ["pnp", "scaled", "all"]:

            # prepare precipitation NetCDF in case dimensions not (lat, lon, time) or if any coordinates are descending
<<<<<<< HEAD
            netcdf_precip = _prepare_file(
                arguments.netcdf_precip, arguments.var_name_precip
=======
            netcdf_divs = _prepare_file(
                arguments.netcdf_divs, arguments.var_name_precip
>>>>>>> 634e0e70
            )

            # run PNP computations for each scale in turn
            for scale in arguments.scales:

                # keyword arguments used for the SPI function
                kwrgs = {
                    "index": "pnp",
<<<<<<< HEAD
                    "netcdf_precip": netcdf_precip,
=======
                    "netcdf_divs": netcdf_divs,
>>>>>>> 634e0e70
                    "var_name_precip": arguments.var_name_precip,
                    "scale": scale,
                    "periodicity": arguments.periodicity,
                    "calibration_start_year": arguments.calibration_start_year,
                    "calibration_end_year": arguments.calibration_end_year,
                    "output_file_base": arguments.output_file_base,
                }

                # compute and write PNP
                _compute_write_index(kwrgs)

            # remove temporary precipitation file if one was created
<<<<<<< HEAD
            if netcdf_precip != arguments.netcdf_precip:
                os.remove(netcdf_precip)
=======
            if netcdf_divs != arguments.netcdf_divs:
                os.remove(netcdf_divs)
>>>>>>> 634e0e70

        if arguments.index in ["palmers", "all"]:

            # prepare NetCDFs in case dimensions not (lat, lon, time)
<<<<<<< HEAD
            netcdf_precip = _prepare_file(
                arguments.netcdf_precip, arguments.var_name_precip
=======
            netcdf_divs = _prepare_file(
                arguments.netcdf_divs, arguments.var_name_precip
>>>>>>> 634e0e70
            )
            netcdf_pet = _prepare_file(arguments.netcdf_pet, arguments.var_name_pet)
            netcdf_awc = _prepare_file(arguments.netcdf_awc, arguments.var_name_awc)

            # keyword arguments used for the SPI function
            kwrgs = {
                "index": "palmers",
<<<<<<< HEAD
                "netcdf_precip": netcdf_precip,
=======
                "netcdf_divs": netcdf_divs,
>>>>>>> 634e0e70
                "var_name_precip": arguments.var_name_precip,
                "netcdf_pet": netcdf_pet,
                "var_name_pet": arguments.var_name_pet,
                "netcdf_awc": netcdf_awc,
                "var_name_awc": arguments.var_name_awc,
                "calibration_start_year": arguments.calibration_start_year,
                "calibration_end_year": arguments.calibration_end_year,
                "output_file_base": arguments.output_file_base,
            }

            # compute and write Palmers
            _compute_write_index(kwrgs)

            # remove temporary files if they were created
<<<<<<< HEAD
            if netcdf_precip != arguments.netcdf_precip:
                os.remove(netcdf_precip)
=======
            if netcdf_divs != arguments.netcdf_divs:
                os.remove(netcdf_divs)
>>>>>>> 634e0e70
            if netcdf_pet != arguments.netcdf_pet:
                os.remove(netcdf_pet)
            if netcdf_awc != arguments.netcdf_awc:
                os.remove(netcdf_awc)

        # report on the elapsed time
        end_datetime = datetime.now()
        _logger.info("End time:      %s", end_datetime)
        elapsed = end_datetime - start_datetime
        _logger.info("Elapsed time:  %s", elapsed)

    except Exception as ex:
        _logger.exception("Failed to complete", exc_info=True)
        raise<|MERGE_RESOLUTION|>--- conflicted
+++ resolved
@@ -37,7 +37,6 @@
     datefmt="%Y-%m-%d  %H:%M:%S",
 )
 _logger = logging.getLogger(__name__)
-<<<<<<< HEAD
 
 
 # ------------------------------------------------------------------------------
@@ -55,26 +54,6 @@
     _global_shared_arrays = arrays_and_shapes
 
 
-=======
-
-
-# ------------------------------------------------------------------------------
-def init_worker(arrays_and_shapes):
-    """
-    Initialization function that assigns named arrays into the global variable.
-
-    :param arrays_and_shapes: dictionary containing variable names as keys
-        and two-element dictionaries containing RawArrays and associated shapes
-        (i.e. each value of the dictionary is itself a dictionary with one key "array"
-        and another key _KEY_SHAPE)
-    :return:
-    """
-
-    global _global_shared_arrays
-    _global_shared_arrays = arrays_and_shapes
-
-
->>>>>>> 634e0e70
 # ------------------------------------------------------------------------------
 def _validate_args(args):
     """
@@ -84,33 +63,18 @@
     :raise ValueError: if one or more of the command line arguments is invalid
     """
 
-<<<<<<< HEAD
     # the dimensions we expect to find for each data variable (precipitation, temperature, and/or PET)
     expected_dimensions = [("time", "division"), ("division", "time")]
-=======
-    # make sure a precipitation file was specified
-    if args.netcdf_divs is None:
-        msg = "Missing the required precipitation file"
-        _logger.error(msg)
-        raise ValueError(msg)
-
-    # the dimensions we expect to find for each data variable
-    dims_timeseries = [("time", "division"), ("division", "time")]
-    dims_division = "division"
->>>>>>> 634e0e70
 
     # all indices except PET require a precipitation variable
     if args.index != "pet":
 
-<<<<<<< HEAD
         # make sure a precipitation file was specified
         if args.netcdf_precip is None:
             msg = "Missing the required precipitation file"
             _logger.error(msg)
             raise ValueError(msg)
 
-=======
->>>>>>> 634e0e70
         # make sure a precipitation variable name was specified
         if args.var_name_precip is None:
             message = "Missing precipitation variable name"
@@ -118,7 +82,6 @@
             raise ValueError(message)
 
         # validate the precipitation variable
-<<<<<<< HEAD
         with xr.open_dataset(args.netcdf_precip) as dataset_precip:
 
             # make sure we have a valid precipitation variable name
@@ -127,44 +90,24 @@
                     var=args.var_name_precip
                 ) + "does not exist in precipitation file '{file}'".format(
                     file=args.netcdf_precip
-=======
-        with xr.open_dataset(args.netcdf_divs) as dataset:
-
-            # make sure we have a valid precipitation variable name
-            if args.var_name_precip not in dataset.variables:
-                message = (
-                    "Invalid precipitation variable name: "
-                    + f"'{args.var_name_precip}' does not exist "
-                    + f"in precipitation file '{args.netcdf_divs}'"
->>>>>>> 634e0e70
                 )
                 _logger.error(message)
                 raise ValueError(message)
 
             # verify that the precipitation variable's dimensions are in the expected order
-<<<<<<< HEAD
             dimensions = dataset_precip[args.var_name_precip].dims
             if dimensions not in expected_dimensions:
                 message = "Invalid dimensions of the precipitation variable: {dims}, ".format(
                     dims=dimensions
                 ) + "(expected names and order: {dims})".format(
                     dims=expected_dimensions
-=======
-            dimensions = dataset[args.var_name_precip].dims
-            if dimensions not in dims_timeseries:
-                message = (
-                    "Invalid dimensions of the precipitation "
-                    + f"variable: {dimensions}, "
-                    + f"(expected names and order: {dims_timeseries})"
->>>>>>> 634e0e70
                 )
                 _logger.error(message)
                 raise ValueError(message)
 
             # get the sizes of the division and time coordinate variables
-<<<<<<< HEAD
             divisions_precip = dataset_precip["division"].values[:]
-            time_precip = dataset_precip["time"].values[:]
+            times_precip = dataset_precip["time"].values[:]
 
     else:
 
@@ -173,25 +116,14 @@
             msg = "Missing the required temperature file argument"
             _logger.error(msg)
             raise ValueError(msg)
-=======
-            values_division = dataset["division"].values[:]
-            values_time = dataset["time"].values[:]
-
-    else:
-
->>>>>>> 634e0e70
         # don't allow a daily periodicity for PET (yet, this will be
         # possible once we have Hargreaves or a daily Thornthwaite)
         if args.periodicity is not compute.Periodicity.monthly:
             msg = (
                 "Invalid periodicity argument for PET: "
-<<<<<<< HEAD
                 + "'{period}' -- only monthly is supported".format(
                     period=args.periodicity
                 )
-=======
-                + f"'{args.periodicity}' -- only monthly is supported"
->>>>>>> 634e0e70
             )
             _logger.error(msg)
             raise ValueError(msg)
@@ -199,7 +131,6 @@
     # SPEI and Palmer require temperature and latitude variables in order to compute PET
     if args.index in ["spei", "scaled", "palmers"]:
 
-<<<<<<< HEAD
         if args.netcdf_temp is None:
 
             if args.netcdf_pet is None:
@@ -210,7 +141,7 @@
             # validate the PET file
             with xr.open_dataset(args.netcdf_pet) as dataset_pet:
 
-            # make sure we have a valid temperature variable name
+                # make sure we have a valid temperature variable name
                 if args.var_name_pet is None:
                     message = "Missing PET variable name"
                     _logger.error(message)
@@ -220,80 +151,11 @@
                         var_name=args.var_name_pet
                     ) + "does not exist in PET file '{file}'".format(
                         file=args.netcdf_pet
-=======
-        # validate the temperature variable
-        with xr.open_dataset(args.netcdf_divs) as dataset:
-
-            # make sure we have a valid temperature variable name
-            if args.var_name_temp is None:
-                message = "Missing temperature variable name"
-                _logger.error(message)
-                raise ValueError(message)
-            elif args.var_name_temp not in dataset.variables:
-                message = (
-                    f"Invalid temperature variable name: '{args.var_name_temp}' "
-                    + f"does not exist in the divisions file '{args.netcdf_divs}'"
-                )
-                _logger.error(message)
-                raise ValueError(message)
-
-            # verify that the temperature variable's dimensions are as expected
-            dimensions = dataset[args.var_name_temp].dims
-            if dimensions not in dims_timeseries:
-                message = "Invalid dimensions of the temperature variable: {dims}, ".format(
-                    dims=dimensions
-                ) + "(expected names and order: {dims})".format(
-                    dims=dims_timeseries
-                )
-                _logger.error(message)
-                raise ValueError(message)
-
-            # make sure we have a valid latitude variable name
-            if args.var_name_lat is None:
-                message = "Missing latitude variable name"
-                _logger.error(message)
-                raise ValueError(message)
-            elif args.var_name_lat not in dataset.variables:
-                message = (
-                    f"Invalid latitude variable name: '{args.var_name_lat}' "
-                    + f"does not exist in the divisions file '{args.netcdf_divs}'"
-                )
-                _logger.error(message)
-                raise ValueError(message)
-
-            # verify that the latitude variable's dimensions are as expected
-            dimensions = dataset[args.var_name_temp].dims
-            if dimensions != dims_division:
-                message = "Invalid dimensions of the latitude variable: {dims}, ".format(
-                    dims=dimensions
-                ) + "(expected names and order: {dims})".format(
-                    dims=dims_division
-                )
-                _logger.error(message)
-                raise ValueError(message)
-
-        # Palmers requires an available water capacity variable
-        if args.index in ["palmers"]:
-
-            # validate the AWC variable
-            with xr.open_dataset(args.netcdf_awc) as dataset_awc:
-
-                # make sure we have a valid AWC variable name
-                if args.var_name_awc is None:
-                    message = "Missing the AWC variable name"
-                    _logger.error(message)
-                    raise ValueError(message)
-                elif args.var_name_awc not in dataset_awc.variables:
-                    message = (
-                        f"Invalid AWC variable name: '{args.var_name_awc}' "
-                        + f"does not exist in AWC file '{args.netcdf_divs}'"
->>>>>>> 634e0e70
                     )
                     _logger.error(message)
                     raise ValueError(message)
 
-<<<<<<< HEAD
-            # verify that the temperature variable's dimensions are as expected
+                # verify that the temperature variable's dimensions are as expected
                 dimensions = dataset_pet[args.var_name_pet].dims
                 if dimensions not in expected_dimensions:
                     message = "Invalid dimensions of the PET variable: {dims}, ".format(
@@ -610,204 +472,18 @@
         files.append(keyword_arguments["netcdf_pet"])
     dataset = xr.open_mfdataset(files, chunks={"division": -1})
 
-=======
-                # verify that the AWC variable's dimensions are in the expected order
-                dimensions = dataset_awc[args.var_name_awc].dims
-                if dimensions not in dims_timeseries:
-                    message = (
-                        f"Invalid dimensions of the AWC variable: {dimensions}, "
-                        + f"(expected names and order: {dims_timeseries})"
-                    )
-                    _logger.error(message)
-                    raise ValueError(message)
-
-    if args.index in ["spi", "spei", "scaled", "pnp"]:
-
-        if args.scales is None:
-            message = (
-                "Scaled indices (SPI, SPEI, and/or PNP) specified without including "
-                + "one or more time scales (missing --scales argument)"
-            )
-            _logger.error(message)
-            raise ValueError(message)
-
-        if any(n < 0 for n in args.scales):
-            message = "One or more negative scale specified within --scales argument"
-            _logger.error(message)
-            raise ValueError(message)
-
-
-# ------------------------------------------------------------------------------
-def _log_status(args_dict):
-
-    # get the scale increment for use in later log messages
-    if "scale" in args_dict:
-
-        if "distribution" in args_dict:
-
-            _logger.info(
-                "Computing {scale}-month {index}/{dist}".format(
-                    scale=args_dict["scale"],
-                    index=args_dict["index"].upper(),
-                    dist=args_dict["distribution"].value.capitalize(),
-                )
-            )
-
-        else:
-
-            _logger.info(
-                "Computing {scale}-month {index}".format(
-                    scale=args_dict["scale"], index=args_dict["index"].upper()
-                )
-            )
-
-    else:
-
-        _logger.info("Computing {index}".format(index=args_dict["index"].upper()))
-
-    return True
-
-
-# ------------------------------------------------------------------------------
-def _build_arguments(keyword_args):
-    """
-    Builds a dictionary of function arguments appropriate to the index to be computed.
-
-    :param dict keyword_args:
-    :return: dictionary of arguments keyed with names expected by the corresponding
-        index computation function
-    """
-
-    function_arguments = {"data_start_year": keyword_args["data_start_year"]}
-
-    if keyword_args["index"] in ["spi", "spei"]:
-        function_arguments["scale"] = keyword_args["scale"]
-        function_arguments["distribution"] = keyword_args["distribution"]
-        function_arguments["calibration_year_initial"] = keyword_args[
-            "calibration_start_year"
-        ]
-        function_arguments["calibration_year_final"] = keyword_args[
-            "calibration_end_year"
-        ]
-
-    elif keyword_args["index"] == "pnp":
-        function_arguments["scale"] = keyword_args["scale"]
-        function_arguments["calibration_start_year"] = keyword_args[
-            "calibration_start_year"
-        ]
-        function_arguments["calibration_end_year"] = keyword_args[
-            "calibration_end_year"
-        ]
-
-    elif keyword_args["index"] == "palmers":
-        function_arguments["calibration_start_year"] = keyword_args[
-            "calibration_start_year"
-        ]
-        function_arguments["calibration_end_year"] = keyword_args[
-            "calibration_end_year"
-        ]
-
-    elif keyword_args["index"] != "pet":
-        raise ValueError(
-            "Index {index} not yet supported.".format(index=keyword_args["index"])
-        )
-
-    return function_arguments
-
-
-# ------------------------------------------------------------------------------
-def _get_variable_attributes(args_dict):
-
-    if args_dict["index"] == "spi":
-
-        long_name = "Standardized Precipitation Index ({dist} distribution), ".format(
-            dist=args_dict["distribution"].value.capitalize()
-        ) + "{scale}-month".format(scale=args_dict["scale"])
-        attrs = {"long_name": long_name, "valid_min": -3.09, "valid_max": 3.09}
-        var_name = (
-            "spi_"
-            + args_dict["distribution"].value
-            + "_"
-            + str(args_dict["scale"]).zfill(2)
-        )
-
-    elif args_dict["index"] == "spei":
-
-        long_name = "Standardized Precipitation Evapotranspiration Index ({dist} distribution), ".format(
-            dist=args_dict["distribution"].value.capitalize()
-        ) + "{scale}-month".format(
-            scale=args_dict["scale"]
-        )
-        attrs = {"long_name": long_name, "valid_min": -3.09, "valid_max": 3.09}
-        var_name = (
-            "spei_"
-            + args_dict["distribution"].value
-            + "_"
-            + str(args_dict["scale"]).zfill(2)
-        )
-
-    elif args_dict["index"] == "pnp":
-
-        long_name = "Percentage of Normal Precipitation, " + "{scale}-month".format(
-            scale=args_dict["scale"]
-        )
-        attrs = {"long_name": long_name, "valid_min": -1000.0, "valid_max": 1000.0}
-        var_name = "pnp_" + str(args_dict["scale"]).zfill(2)
-
-    elif args_dict["index"] == "pet":
-
-        long_name = "Potential Evapotranspiration (Thornthwaite)"
-        attrs = {
-            "long_name": long_name,
-            "valid_min": 0.0,
-            "valid_max": 10000.0,
-            "units": "millimeters",
-        }
-        var_name = "pet_thornthwaite"
-
-    else:
-
-        raise ValueError("Unsupported index: {index}".format(index=args_dict["index"]))
-
-    return var_name, attrs
-
-
-# ------------------------------------------------------------------------------
-def _compute_write_index(keyword_arguments):
-    """
-    Computes a climate index and writes the result into a corresponding NetCDF.
-
-    :param keyword_arguments:
-    :return:
-    """
-
-    _log_status(keyword_arguments)
-
-    # open the input NetCDF file as an xarray DataSet object
-    dataset = xr.open_dataset(keyword_arguments["netcdf_divs"])
->>>>>>> 634e0e70
-
     # trim out all data variables from the dataset except the ones we'll need
     input_var_names = []
     if "var_name_precip" in keyword_arguments:
         input_var_names.append(keyword_arguments["var_name_precip"])
     if "var_name_temp" in keyword_arguments:
         input_var_names.append(keyword_arguments["var_name_temp"])
-<<<<<<< HEAD
     if "var_name_pet" in keyword_arguments:
         input_var_names.append(keyword_arguments["var_name_pet"])
     for var in dataset.data_vars:
         if var not in input_var_names:
             if var != "lat":
                 dataset = dataset.drop(var)
-=======
-    if "var_name_awc" in keyword_arguments:
-        input_var_names.append(keyword_arguments["var_name_awc"])
-    for var in dataset.data_vars:
-        if var not in input_var_names:
-            dataset = dataset.drop(var)
-
->>>>>>> 634e0e70
     # get the initial year of the data
     data_start_year = int(str(dataset["time"].values[0])[0:4])
     keyword_arguments["data_start_year"] = data_start_year
@@ -838,11 +514,7 @@
                 dataset[precip_var_name].values *= 25.4
             else:
                 raise ValueError(
-<<<<<<< HEAD
                     "Unsupported precipitation units: {var}".format(var=dataset[precip_var_name].units)
-=======
-                    f"Unsupported precipitation units: {dataset[precip_var_name].units}"
->>>>>>> 634e0e70
                 )
     if "var_name_temp" in keyword_arguments:
         temp_var_name = keyword_arguments["var_name_temp"]
@@ -858,47 +530,29 @@
                 )
             else:
                 raise ValueError(
-<<<<<<< HEAD
                     "Unsupported temperature units: {var}".format(var=dataset[temp_var_name].units)
-=======
-                    f"Unsupported temperature units: {dataset[temp_var_name].units}"
->>>>>>> 634e0e70
                 )
 
     # get the data arrays we'll use later in the index computations
     global _global_shared_arrays
-<<<<<<< HEAD
-    expected_dims_2d = [("division", "time"),("time", "division")]
-    expected_dims_1d = ["division",]
-=======
-    expected_dims_2d = ("division", "time")
-    expected_dims_1d = "division"
->>>>>>> 634e0e70
+    expected_dims_2d = [("division", "time"), ("time", "division")]
+    expected_dims_1d = ["division"]
     for var_name in input_var_names:
 
         # confirm that the dimensions of the data array are valid
         dims = dataset[var_name].dims
         if len(dims) == 2:
-<<<<<<< HEAD
             if dims not in expected_dims_2d:
                 message = "Invalid dimensions for variable '{var_name}': {dims}".format(
                     var_name=var_name, dims=dims
                 )
-=======
-            if dims != expected_dims_2d:
-                message = f"Invalid dimensions for variable '{var_name}': {dims}"
->>>>>>> 634e0e70
                 _logger.error(message)
                 raise ValueError(message)
         elif len(dims) == 1:
             if dims not in expected_dims_1d:
-<<<<<<< HEAD
                 message = "Invalid dimensions for variable '{var_name}': {dims}".format(
                     var_name=var_name, dims=dims
                 )
-=======
-                message = f"Invalid dimensions for variable '{var_name}': {dims}"
->>>>>>> 634e0e70
                 _logger.error(message)
                 raise ValueError(message)
 
@@ -922,12 +576,6 @@
     # build an arguments dictionary appropriate to the index we'll compute
     args = _build_arguments(keyword_arguments)
 
-<<<<<<< HEAD
-=======
-    # divisions are only monthly so add a periodicity
-    args["periodicity"] = compute.Periodicity.monthly
-
->>>>>>> 634e0e70
     # add output variable arrays into the shared memory arrays dictionary
     if keyword_arguments["index"] == "palmers":
 
@@ -935,18 +583,13 @@
         if ("netcdf_awc" not in keyword_arguments) or (
             "var_name_awc" not in keyword_arguments
         ):
-<<<<<<< HEAD
             raise ValueError("Missing the AWC file and/or variable name argument(s)")
-=======
-            raise ValueError("Missing the AWC variable name argument(s)")
->>>>>>> 634e0e70
 
         awc_dataset = xr.open_dataset(keyword_arguments["netcdf_awc"])
 
         # create a shared memory array, wrap it as a numpy array and copy
         # copy the data (values) from this variable's DataArray
         var_name = keyword_arguments["var_name_awc"]
-<<<<<<< HEAD
         shared_array = multiprocessing.Array(
             "d", int(np.prod(awc_dataset[var_name].shape))
         )
@@ -954,13 +597,6 @@
             awc_dataset[var_name].shape
         )
         np.copyto(shared_array_np, awc_dataset[var_name].values)
-=======
-        shared_array = multiprocessing.Array("d", int(np.prod(dataset[var_name].shape)))
-        shared_array_np = np.frombuffer(shared_array.get_obj()).reshape(
-            dataset[var_name].shape
-        )
-        np.copyto(shared_array_np, dataset[var_name].values)
->>>>>>> 634e0e70
 
         # add to the dictionary of arrays
         _global_shared_arrays[var_name] = {
@@ -1007,7 +643,6 @@
             _KEY_RESULT_SCPDSI,
             args,
         )
-<<<<<<< HEAD
 
         # get the computed SCPDSI data as an array of float32 values
         array = _global_shared_arrays[_KEY_RESULT_SCPDSI][_KEY_ARRAY]
@@ -1054,54 +689,6 @@
         )
         dataset.to_netcdf(netcdf_file_name)
 
-=======
-
-        # get the computed SCPDSI data as an array of float32 values
-        array = _global_shared_arrays[_KEY_RESULT_SCPDSI][_KEY_ARRAY]
-        shape = _global_shared_arrays[_KEY_RESULT_SCPDSI][_KEY_SHAPE]
-        scpdsi = np.frombuffer(array.get_obj()).reshape(shape).astype(np.float32)
-
-        # get the computed PDSI data as an array of float32 values
-        array = _global_shared_arrays[_KEY_RESULT_PDSI][_KEY_ARRAY]
-        shape = _global_shared_arrays[_KEY_RESULT_PDSI][_KEY_SHAPE]
-        pdsi = np.frombuffer(array.get_obj()).reshape(shape).astype(np.float32)
-
-        # get the computed PHDI data as an array of float32 values
-        array = _global_shared_arrays[_KEY_RESULT_PHDI][_KEY_ARRAY]
-        shape = _global_shared_arrays[_KEY_RESULT_PHDI][_KEY_SHAPE]
-        phdi = np.frombuffer(array.get_obj()).reshape(shape).astype(np.float32)
-
-        # get the computed PMDI data as an array of float32 values
-        array = _global_shared_arrays[_KEY_RESULT_PMDI][_KEY_ARRAY]
-        shape = _global_shared_arrays[_KEY_RESULT_PMDI][_KEY_SHAPE]
-        pmdi = np.frombuffer(array.get_obj()).reshape(shape).astype(np.float32)
-
-        # get the computed Z-Index data as an array of float32 values
-        array = _global_shared_arrays[_KEY_RESULT_ZINDEX][_KEY_ARRAY]
-        shape = _global_shared_arrays[_KEY_RESULT_ZINDEX][_KEY_SHAPE]
-        zindex = np.frombuffer(array.get_obj()).reshape(shape).astype(np.float32)
-
-        # create a new variable to contain the SCPDSI values, assign into the dataset
-        long_name = "Self-calibrated Palmer Drought Severity Index"
-        scpdsi_attrs = {"long_name": long_name, "valid_min": -10.0, "valid_max": 10.0}
-        var_name_scpdsi = "scpdsi"
-        scpdsi_var = xr.Variable(dims=output_dims, data=scpdsi, attrs=scpdsi_attrs)
-        dataset[var_name_scpdsi] = scpdsi_var
-
-        # remove all data variables except for the new SCPDSI variable
-        for var_name in dataset.data_vars:
-            if var_name != var_name_scpdsi:
-                dataset = dataset.drop(var_name)
-
-        # TODO set global attributes accordingly for this new dataset
-
-        # write the dataset as NetCDF
-        netcdf_file_name = (
-            keyword_arguments["output_file_base"] + "_" + var_name_scpdsi + ".nc"
-        )
-        dataset.to_netcdf(netcdf_file_name)
-
->>>>>>> 634e0e70
         # create a new variable to contain the PDSI values, assign into the dataset
         long_name = "Palmer Drought Severity Index"
         pdsi_attrs = {"long_name": long_name, "valid_min": -10.0, "valid_max": 10.0}
@@ -1220,10 +807,7 @@
 
             # create a shared memory array, wrap it as a numpy array and copy
             # copy the data (values) from this variable's DataArray
-<<<<<<< HEAD
-
-=======
->>>>>>> 634e0e70
+
             da_lat = dataset["lat"]
             shared_array = multiprocessing.Array("d", int(np.prod(da_lat.shape)))
             shared_array_np = np.frombuffer(shared_array.get_obj()).reshape(
@@ -1258,7 +842,6 @@
         output_var_name, output_var_attributes = _get_variable_attributes(
             keyword_arguments
         )
-<<<<<<< HEAD
 
         # get the shared memory results array and convert it to a numpy array
         array = _global_shared_arrays[_KEY_RESULT][_KEY_ARRAY]
@@ -1273,22 +856,6 @@
 
         # TODO set global attributes accordingly for this new dataset
 
-=======
-
-        # get the shared memory results array and convert it to a numpy array
-        array = _global_shared_arrays[_KEY_RESULT][_KEY_ARRAY]
-        shape = _global_shared_arrays[_KEY_RESULT][_KEY_SHAPE]
-        index_values = np.frombuffer(array.get_obj()).reshape(shape).astype(np.float32)
-
-        # create a new variable to contain the index values, assign into the dataset
-        variable = xr.Variable(
-            dims=output_dims, data=index_values, attrs=output_var_attributes
-        )
-        dataset[output_var_name] = variable
-
-        # TODO set global attributes accordingly for this new dataset
-
->>>>>>> 634e0e70
         # remove all data variables except for the new variable
         for var_name in dataset.data_vars:
             if var_name != output_var_name:
@@ -1305,10 +872,6 @@
 
 # ------------------------------------------------------------------------------
 def _pet(temperatures, latitude, parameters):
-<<<<<<< HEAD
-=======
-
->>>>>>> 634e0e70
     return indices.pet(
         temperature_celsius=temperatures,
         latitude_degrees=latitude,
@@ -1382,10 +945,6 @@
 def _parallel_process(index, arrays_dict, input_var_names, output_var_name, args):
     """
     TODO document this function
-<<<<<<< HEAD
-=======
-
->>>>>>> 634e0e70
     :param index:
     :param arrays_dict:
     :param input_var_names:
@@ -1516,17 +1075,9 @@
     """
     Like numpy.apply_along_axis(), but with arguments in a dict instead.
     Applicable for applying a function across subarrays of a single input array.
-<<<<<<< HEAD
     This function is useful with multiprocessing.Pool().map(): (1) map() only
     handles functions that take a single argument, and (2) this function can
     generally be imported from a module, as required by map().
-=======
-
-    This function is useful with multiprocessing.Pool().map(): (1) map() only
-    handles functions that take a single argument, and (2) this function can
-    generally be imported from a module, as required by map().
-
->>>>>>> 634e0e70
     :param dict params: dictionary of parameters including a function name,
         "func1d", start and stop indices for specifying the subarray to which
         the function should be applied, "sub_array_start" and "sub_array_end",
@@ -1582,10 +1133,7 @@
     first_array = _global_shared_arrays[first_array_key][_KEY_ARRAY]
     first_np_array = np.frombuffer(first_array.get_obj()).reshape(shape)
     sub_array_1 = first_np_array[start_index:end_index]
-<<<<<<< HEAD
-
-=======
->>>>>>> 634e0e70
+
     if params["index"] == "pet":
         second_array = _global_shared_arrays[second_array_key][_KEY_ARRAY]
         second_np_array = np.frombuffer(second_array.get_obj()).reshape(shape[0])
@@ -1601,10 +1149,7 @@
     ]
 
     for i, (x, y) in enumerate(zip(sub_array_1, sub_array_2)):
-<<<<<<< HEAD
-        #if params["index"] == "pet":
         computed_array[i] = func1d(x, y, parameters=params["args"])
-
 
 
 # ------------------------------------------------------------------------------
@@ -1680,89 +1225,6 @@
 
 
 # ------------------------------------------------------------------------------
-=======
-        for j in range(x.shape[0]):
-            if params["index"] == "pet":
-                computed_array[i, j] = func1d(x[j], y, parameters=params["args"])
-            else:
-                computed_array[i, j] = func1d(x[j], y[j], parameters=params["args"])
-
-
-# ------------------------------------------------------------------------------
-def _apply_along_axis_palmers(params):
-    """
-    Applies the Palmer computation function across subarrays of
-    the Palmer-specific input (shared-memory) arrays.
-
-    This function is useful with multiprocessing.Pool().map(): (1) map() only
-    handles functions that take a single argument, and (2) this function can
-    generally be imported from a module, as required by map().
-
-    :param dict params: dictionary of parameters including a function name,
-        "func1d", start and stop indices for specifying the subarray to which
-        the function should be applied, "sub_array_start" and "sub_array_end",
-        the variable names used for precipitation, PET, and AWC arrays,
-        "var_name_precip", "var_name_pet", and "var_name_awc", a dictionary
-        of arguments to be passed to the function, "args", and the key name of
-        the shared array for output values, "output_var_name".
-    """
-    func1d = params["func1d"]
-    start_index = params["sub_array_start"]
-    end_index = params["sub_array_end"]
-    precip_array_key = params["var_name_precip"]
-    pet_array_key = params["var_name_pet"]
-    awc_array_key = params["var_name_awc"]
-
-    shape = _global_shared_arrays[params["output_var_name"]][_KEY_SHAPE]
-    precip_array = _global_shared_arrays[precip_array_key][_KEY_ARRAY]
-    precip_np_array = np.frombuffer(precip_array.get_obj()).reshape(shape)
-    sub_array_precip = precip_np_array[start_index:end_index]
-    pet_array = _global_shared_arrays[pet_array_key][_KEY_ARRAY]
-    pet_np_array = np.frombuffer(pet_array.get_obj()).reshape(shape)
-    sub_array_pet = pet_np_array[start_index:end_index]
-    awc_array = _global_shared_arrays[awc_array_key][_KEY_ARRAY]
-    awc_np_array = np.frombuffer(awc_array.get_obj()).reshape([shape[0], shape[1]])
-    sub_array_awc = awc_np_array[start_index:end_index]
-
-    args = params["args"]
-
-    # get the output shared memory arrays, convert to numpy, and get the subarray slices
-    scpdsi_output_array = _global_shared_arrays[_KEY_RESULT_SCPDSI][_KEY_ARRAY]
-    scpdsi = np.frombuffer(scpdsi_output_array.get_obj()).reshape(shape)[
-        start_index:end_index
-    ]
-
-    pdsi_output_array = _global_shared_arrays[_KEY_RESULT_PDSI][_KEY_ARRAY]
-    pdsi = np.frombuffer(pdsi_output_array.get_obj()).reshape(shape)[
-        start_index:end_index
-    ]
-
-    phdi_output_array = _global_shared_arrays[_KEY_RESULT_PHDI][_KEY_ARRAY]
-    phdi = np.frombuffer(phdi_output_array.get_obj()).reshape(shape)[
-        start_index:end_index
-    ]
-
-    pmdi_output_array = _global_shared_arrays[_KEY_RESULT_PMDI][_KEY_ARRAY]
-    pmdi = np.frombuffer(pmdi_output_array.get_obj()).reshape(shape)[
-        start_index:end_index
-    ]
-
-    zindex_output_array = _global_shared_arrays[_KEY_RESULT_ZINDEX][_KEY_ARRAY]
-    zindex = np.frombuffer(zindex_output_array.get_obj()).reshape(shape)[
-        start_index:end_index
-    ]
-
-    for i, (precip, pet, awc) in enumerate(
-        zip(sub_array_precip, sub_array_pet, sub_array_awc)
-    ):
-        for j in range(precip.shape[0]):
-            scpdsi[i, j], pdsi[i, j], phdi[i, j], pmdi[i, j], zindex[i, j] = func1d(
-                precip[j], pet[j], awc[j], parameters=args
-            )
-
-
-# ------------------------------------------------------------------------------
->>>>>>> 634e0e70
 def _prepare_file(netcdf_file, var_name):
     """
     Determine if the NetCDF file has the expected lat, lon, and time dimensions,
@@ -1776,14 +1238,10 @@
 
     # make sure we have lat, lon, and time as variable dimensions, regardless of order
     ds = xr.open_dataset(netcdf_file)
-<<<<<<< HEAD
     if len(ds[var_name].dims) == 1:
         expected_dims = ("division",)
         dims = "division"
     elif len(ds[var_name].dims) == 2:
-=======
-    if len(ds[var_name].dims) == 2:
->>>>>>> 634e0e70
         expected_dims = ("division", "time")
         dims = "division,time"
     else:
@@ -1853,15 +1311,6 @@
             "--index",
             help="Indices to compute",
             choices=["spi", "spei", "pnp", "scaled", "pet", "palmers", "all"],
-<<<<<<< HEAD
-=======
-            required=True,
-        )
-        parser.add_argument(
-            "--netcdf_divs",
-            help="Input dataset file (NetCDF) containing temperature, precipitation, and soil "
-            "values for PDSI, SPI, SPEI, and PNP computations",
->>>>>>> 634e0e70
             required=True,
         )
         parser.add_argument(
@@ -1872,20 +1321,6 @@
             required=True,
         )
         parser.add_argument(
-<<<<<<< HEAD
-=======
-            "--var_name_temp",
-            help="Temperature variable name used in the input NetCDF file",
-            required=False,
-        )
-        parser.add_argument(
-            "--var_name_awc",
-            help="Available water capacity variable name used in the input NetCDF file",
-            required=False,
-        )
-        # parser.add_argument("--output_file", help=" Output file path", required=True)
-        parser.add_argument(
->>>>>>> 634e0e70
             "--scales",
             help="Timestep scales over which the PNP, SPI, and SPEI values are to be computed",
             type=int,
@@ -1942,21 +1377,6 @@
             required=False,
             default="all_but_one",
         )
-<<<<<<< HEAD
-=======
-        parser.add_argument(
-            "--output_file_base",
-            help="Base output file path and name for the resulting output files",
-            required=True,
-        )
-        parser.add_argument(
-            "--multiprocessing",
-            help="Indices to compute",
-            choices=["single", "all_but_one", "all"],
-            required=False,
-            default="all_but_one",
-        )
->>>>>>> 634e0e70
         arguments = parser.parse_args()
 
         # validate the arguments
@@ -1973,13 +1393,8 @@
         if arguments.index in ["spi", "scaled", "all"]:
 
             # prepare the NetCDF in case the dimensions are not (time, divisions)
-<<<<<<< HEAD
             netcdf_precip = _prepare_file(
                 arguments.netcdf_precip, arguments.var_name_precip
-=======
-            netcdf_divs = _prepare_file(
-                arguments.netcdf_divs, arguments.var_name_precip
->>>>>>> 634e0e70
             )
 
             # run SPI computations for each scale/distribution in turn
@@ -1989,18 +1404,11 @@
                     # keyword arguments used for the SPI function
                     kwrgs = {
                         "index": "spi",
-<<<<<<< HEAD
                         "netcdf_precip": netcdf_precip,
                         "var_name_precip": arguments.var_name_precip,
                         "scale": scale,
                         "distribution": dist,
                         "periodicity": arguments.periodicity,
-=======
-                        "netcdf_divs": netcdf_divs,
-                        "var_name_precip": arguments.var_name_precip,
-                        "scale": scale,
-                        "distribution": dist,
->>>>>>> 634e0e70
                         "calibration_start_year": arguments.calibration_start_year,
                         "calibration_end_year": arguments.calibration_end_year,
                         "output_file_base": arguments.output_file_base,
@@ -2010,13 +1418,8 @@
                     _compute_write_index(kwrgs)
 
             # remove temporary file if one was created
-<<<<<<< HEAD
             if netcdf_precip != arguments.netcdf_precip:
                 os.remove(netcdf_precip)
-=======
-            if netcdf_divs != arguments.netcdf_divs:
-                os.remove(netcdf_divs)
->>>>>>> 634e0e70
 
         if arguments.index in ["pet", "spei", "scaled", "palmers", "all"]:
 
@@ -2049,13 +1452,8 @@
         if arguments.index in ["spei", "scaled", "all"]:
 
             # prepare NetCDFs in case dimensions not (lat, lon, time) or if any coordinates are descending
-<<<<<<< HEAD
             netcdf_precip = _prepare_file(
                 arguments.netcdf_precip, arguments.var_name_precip
-=======
-            netcdf_divs = _prepare_file(
-                arguments.netcdf_divs, arguments.var_name_precip
->>>>>>> 634e0e70
             )
             netcdf_pet = _prepare_file(arguments.netcdf_pet, arguments.var_name_pet)
 
@@ -2066,11 +1464,7 @@
                     # keyword arguments used for the SPI function
                     kwrgs = {
                         "index": "spei",
-<<<<<<< HEAD
                         "netcdf_precip": netcdf_precip,
-=======
-                        "netcdf_divs": netcdf_divs,
->>>>>>> 634e0e70
                         "var_name_precip": arguments.var_name_precip,
                         "netcdf_pet": netcdf_pet,
                         "var_name_pet": arguments.var_name_pet,
@@ -2086,26 +1480,16 @@
                     _compute_write_index(kwrgs)
 
             # remove temporary file if one was created
-<<<<<<< HEAD
             if netcdf_precip != arguments.netcdf_precip:
                 os.remove(netcdf_precip)
-=======
-            if netcdf_divs != arguments.netcdf_divs:
-                os.remove(netcdf_divs)
->>>>>>> 634e0e70
             if netcdf_pet != arguments.netcdf_pet:
                 os.remove(netcdf_pet)
 
         if arguments.index in ["pnp", "scaled", "all"]:
 
             # prepare precipitation NetCDF in case dimensions not (lat, lon, time) or if any coordinates are descending
-<<<<<<< HEAD
             netcdf_precip = _prepare_file(
                 arguments.netcdf_precip, arguments.var_name_precip
-=======
-            netcdf_divs = _prepare_file(
-                arguments.netcdf_divs, arguments.var_name_precip
->>>>>>> 634e0e70
             )
 
             # run PNP computations for each scale in turn
@@ -2114,11 +1498,7 @@
                 # keyword arguments used for the SPI function
                 kwrgs = {
                     "index": "pnp",
-<<<<<<< HEAD
                     "netcdf_precip": netcdf_precip,
-=======
-                    "netcdf_divs": netcdf_divs,
->>>>>>> 634e0e70
                     "var_name_precip": arguments.var_name_precip,
                     "scale": scale,
                     "periodicity": arguments.periodicity,
@@ -2131,24 +1511,14 @@
                 _compute_write_index(kwrgs)
 
             # remove temporary precipitation file if one was created
-<<<<<<< HEAD
             if netcdf_precip != arguments.netcdf_precip:
                 os.remove(netcdf_precip)
-=======
-            if netcdf_divs != arguments.netcdf_divs:
-                os.remove(netcdf_divs)
->>>>>>> 634e0e70
 
         if arguments.index in ["palmers", "all"]:
 
             # prepare NetCDFs in case dimensions not (lat, lon, time)
-<<<<<<< HEAD
             netcdf_precip = _prepare_file(
                 arguments.netcdf_precip, arguments.var_name_precip
-=======
-            netcdf_divs = _prepare_file(
-                arguments.netcdf_divs, arguments.var_name_precip
->>>>>>> 634e0e70
             )
             netcdf_pet = _prepare_file(arguments.netcdf_pet, arguments.var_name_pet)
             netcdf_awc = _prepare_file(arguments.netcdf_awc, arguments.var_name_awc)
@@ -2156,11 +1526,7 @@
             # keyword arguments used for the SPI function
             kwrgs = {
                 "index": "palmers",
-<<<<<<< HEAD
                 "netcdf_precip": netcdf_precip,
-=======
-                "netcdf_divs": netcdf_divs,
->>>>>>> 634e0e70
                 "var_name_precip": arguments.var_name_precip,
                 "netcdf_pet": netcdf_pet,
                 "var_name_pet": arguments.var_name_pet,
@@ -2175,13 +1541,8 @@
             _compute_write_index(kwrgs)
 
             # remove temporary files if they were created
-<<<<<<< HEAD
             if netcdf_precip != arguments.netcdf_precip:
                 os.remove(netcdf_precip)
-=======
-            if netcdf_divs != arguments.netcdf_divs:
-                os.remove(netcdf_divs)
->>>>>>> 634e0e70
             if netcdf_pet != arguments.netcdf_pet:
                 os.remove(netcdf_pet)
             if netcdf_awc != arguments.netcdf_awc:
