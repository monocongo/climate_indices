--- conflicted
+++ resolved
@@ -46,11 +46,7 @@
 
 
 # ----------------------------------------------------------------------------------------------------------------------
-<<<<<<< HEAD
 class GridProcessor(object):             # pragma: no cover
-=======
-class GridProcessor(object):  # pragma: no cover
->>>>>>> 9bc31abf
 
     def __init__(self,
                  index,
@@ -92,11 +88,7 @@
 
             # to compute PET we require a temperature input dataset
             if self.netcdf_temp is not None:
-<<<<<<< HEAD
                 
-=======
-
->>>>>>> 9bc31abf
                 # a PET file was not provided and we'll compute PET from temperature
                 self.units_temp = netcdf_utils.variable_units(self.netcdf_temp, self.var_name_temp)
 
@@ -134,23 +126,14 @@
                     # a PET file was not provided and we'll compute PET from temperature
                     self.units_temp = netcdf_utils.variable_units(self.netcdf_temp, self.var_name_temp)
                 else:
-<<<<<<< HEAD
                     message = "Neither a PET nor a temperature file was specified, " \
                               "required for all indices except SPI and PNP"
-=======
-                    message = 'Neither a PET nor a temperature file was specified, required ' + \
-                              'for all indices except SPI and PNP'
->>>>>>> 9bc31abf
                     _logger.error(message)
                     raise ValueError(message)
 
                 # AWC is only required for Palmers
                 if self.index == 'palmers':
-<<<<<<< HEAD
                     
-=======
-
->>>>>>> 9bc31abf
                     if self.netcdf_awc is not None:
                         self.units_awc = netcdf_utils.variable_units(self.netcdf_awc, self.var_name_awc)
                         self.fill_value_awc = netcdf_utils.variable_fillvalue(self.netcdf_awc, self.var_name_awc)
@@ -234,11 +217,7 @@
                 raise ValueError(message)
         elif self.periodicity is not compute.Periodicity.monthly:
             raise ValueError('Unsupported periodicity argument: %s' % self.periodicity)
-<<<<<<< HEAD
         
-=======
-
->>>>>>> 9bc31abf
         # dictionary of index types (ex. 'spi_gamma', 'spei_pearson', etc.) mapped to their corresponding long 
         # variable names, to be used within the respective NetCDFs as variable long_name attributes
         names_to_longnames = {}
@@ -246,33 +225,19 @@
             names_to_longnames['spi_gamma'] = 'Standardized Precipitation Index (Gamma distribution), '
             names_to_longnames['spi_pearson'] = 'Standardized Precipitation Index (Pearson Type III distribution), '
         elif self.index == 'spei':
-<<<<<<< HEAD
             names_to_longnames['spei_gamma'] = 'Standardized Precipitation Evapotranspiration ' \
                                                'Index (Gamma distribution), '
             names_to_longnames['spei_pearson'] = 'Standardized Precipitation Evapotranspiration ' \
                                                  'Index (Pearson Type III distribution), '
-=======
-            names_to_longnames['spei_gamma'] = 'Standardized Precipitation Evapotranspiration Index ' \
-                                               '(Gamma distribution), '
-            names_to_longnames['spei_pearson'] = 'Standardized Precipitation Evapotranspiration Index ' \
-                                                 '(Pearson Type III distribution), '
->>>>>>> 9bc31abf
         elif self.index == 'pnp':
             names_to_longnames['pnp'] = 'Percentage of Normal Precipitation, '
         elif self.index == 'scaled':
             names_to_longnames['spi_gamma'] = 'Standardized Precipitation Index (Gamma distribution), '
             names_to_longnames['spi_pearson'] = 'Standardized Precipitation Index (Pearson Type III distribution), '
-<<<<<<< HEAD
             names_to_longnames['spei_gamma'] = 'Standardized Precipitation Evapotranspiration ' \
                                                'Index (Gamma distribution), '
             names_to_longnames['spei_pearson'] = 'Standardized Precipitation Evapotranspiration ' \
                                                  'Index (Pearson Type III distribution), '
-=======
-            names_to_longnames['spei_gamma'] = 'Standardized Precipitation Evapotranspiration Index ' \
-                                               '(Gamma distribution), '
-            names_to_longnames['spei_pearson'] = 'Standardized Precipitation Evapotranspiration Index ' \
-                                                 '(Pearson Type III distribution), '
->>>>>>> 9bc31abf
             names_to_longnames['pnp'] = 'Percentage of Normal Precipitation, '
         else:
             raise ValueError('Unsupported index: %s', self.index)
@@ -436,7 +401,6 @@
         # compute PNP if specified
         if self.index in ['pnp', 'scaled']:
 
-<<<<<<< HEAD
             if self.periodicity is compute.Periodicity.daily:
                 scale_increment = 'day'
             elif self.periodicity is compute.Periodicity.monthly:
@@ -446,18 +410,6 @@
 
             message = "Computing {scale}-{incr} ".format(scale=self.timestep_scale, incr=scale_increment) + \
                       "{index} for latitude index {lat}".format(index='PNP', lat=lat_index)
-=======
-            # display status
-            scale_increment = str(self.timestep_scale)
-            if self.periodicity is compute.Periodicity.daily:
-                scale_increment = scale_increment + '-day'
-            elif self.periodicity is compute.Periodicity.monthly:
-                scale_increment = scale_increment + '-month'
-            else:
-                raise ValueError("Unsupported periodicity argument for PNP: {period}".format(period=self.periodicity))
-            message = "Computing {increment} ".format(increment=scale_increment) + \
-                      " {index} for latitude index {lat}".format(index='PNP', lat=lat_index)
->>>>>>> 9bc31abf
             _logger.info(message)
 
             # compute PNP across all longitudes of the latitude slice
@@ -504,19 +456,11 @@
             elif self.periodicity is compute.Periodicity.monthly:
                 scale_increment = 'month'
             else:
-<<<<<<< HEAD
                 raise ValueError("Invalid periodicity: {}".format(self.periodicity))
 
             _logger.info('Computing {scale}-{incr} {index} for latitude index {lat}'.format(scale=self.timestep_scale,
                                                                                             incr=scale_increment, 
                                                                                             index='SPI', 
-=======
-                raise ValueError("Invalid periodicity argument for SPI: {period}".format(period=self.periodicity))
-
-            _logger.info('Computing {scale}-{incr} {index} for latitude index {lat}'.format(scale=self.timestep_scale,
-                                                                                            incr=scale_increment,
-                                                                                            index='SPI',
->>>>>>> 9bc31abf
                                                                                             lat=lat_index))
 
             # compute SPI/Gamma across all longitudes of the latitude slice
@@ -550,17 +494,10 @@
                 lat_slice_spi_pearson = np.full((self.lon_size, lat_slice_precip.shape[1]), np.NaN)
                 for lon_index in range(lat_slice_precip.shape[0]):
                     # transform the data so it represents mixed leap and non-leap years, i.e. normal Gregorian calendar
-<<<<<<< HEAD
                     lat_slice_spi_gamma[lon_index, :] = utils.transform_to_gregorian(spi_gamma_lat_slice[lon_index, :],
                                                                                      self.data_start_year)
                     lat_slice_spi_pearson[lon_index, :] = \
                         utils.transform_to_gregorian(spi_pearson_lat_slice[lon_index, :], self.data_start_year)
-=======
-                    lat_slice_spi_gamma[lon_index, :] = utils.to_gregorian(spi_gamma_lat_slice[lon_index, :],
-                                                                           self.data_start_year)
-                    lat_slice_spi_pearson[lon_index, :] = utils.to_gregorian(spi_pearson_lat_slice[lon_index, :],
-                                                                             self.data_start_year)
->>>>>>> 9bc31abf
 
                 # use these transformed arrays as the lat slices we'll write to the output NetCDF
                 spi_gamma_lat_slice = lat_slice_spi_gamma
@@ -623,7 +560,6 @@
                 if (not precip_time_series.mask.all()) and \
                         (not pet_time_series.mask.all()):
                     # compute SPEI/Gamma
-<<<<<<< HEAD
                     spei_gamma_lat_slice[lon_index, :] = \
                         indices.spei(precips_mm=precip_time_series,
                                      pet_mm=pet_time_series,
@@ -644,26 +580,6 @@
                                      data_start_year=self.data_start_year,
                                      calibration_year_initial=self.calibration_start_year,
                                      calibration_year_final=self.calibration_end_year)
-=======
-                    spei_gamma_lat_slice[lon_index, :] = indices.spei(self.timestep_scale,
-                                                                      indices.Distribution.gamma,
-                                                                      self.periodicity,
-                                                                      self.data_start_year,
-                                                                      self.calibration_start_year,
-                                                                      self.calibration_end_year,
-                                                                      precip_time_series,
-                                                                      pet_mm=pet_time_series)
-
-                    # compute SPEI/Pearson
-                    spei_pearson_lat_slice[lon_index, :] = indices.spei(self.timestep_scale,
-                                                                        indices.Distribution.pearson_type3,
-                                                                        self.periodicity,
-                                                                        self.data_start_year,
-                                                                        self.calibration_start_year,
-                                                                        self.calibration_end_year,
-                                                                        precip_time_series,
-                                                                        pet_mm=pet_time_series)
->>>>>>> 9bc31abf
 
             # use relevant variable names
             spei_gamma_variable_name = 'spei_gamma_' + str(self.timestep_scale).zfill(2)
@@ -705,19 +621,14 @@
 
             # TODO verify that values are in degrees Celsius, if not then convert
 
-<<<<<<< HEAD
             # TODO verify that values are in degrees Celsius, if not then convert
             
             # get the actual latitude value (assumed to be in degrees north) for the latitude slice
-=======
-            # get the actual latitude value (assumed to be in degrees north) for the slice specified by the lat index
->>>>>>> 9bc31abf
             latitude_degrees_north = temp_dataset['lat'][lat_index]
 
             if self.periodicity is compute.Periodicity.daily:
 
                 pass  # placeholder until we work out daily Thornthwaite and/or Hargreaves
-<<<<<<< HEAD
             
 #                 # times are daily, transform to all leap year times (i.e. 366 days per year),
 #                 # so we fill Feb 29th of each non-leap missing
@@ -758,51 +669,6 @@
 #                 pet_lat_slice = lat_slice_pet
 
             elif self.periodicity is compute.Periodicity.monthly:    # monthly
-=======
-
-            #                 # times are daily, transform to all leap year times (i.e. 366 days per year),
-            #                 # so we fill Feb 29th of each non-leap missing
-            #                 # FIXME move this, should only be computed once
-            #                 total_years = self.data_end_year - self.data_start_year + 1
-            #
-            #                 # allocate an array to hold transformed time series where all years contain 366 days
-            #                 temp_lat_slice_all_leap = np.full((self.lon_size, total_years * 366), np.NaN)
-            #
-            #                 # at each longitude we have a time series of values, loop over these longitudes and
-            #                 # transform each corresponding time series to 366 day years representation
-            #                 # (fill Feb 29 during non-leap years)
-            #                 # TODO apply this across the lon axis, to eliminate this loop
-            #                 for lon_index in range(self.lon_size):
-            #
-            #                     # transform the data so it represents all years containing 366 days,
-            #                     # with Feb 29 containing fill value during non-leap years
-            #                     temp_lat_slice_all_leap[lon_index, :] = utils.to_366day(temp_lat_slice[lon_index, :],
-            #                                                                                        self.data_start_year,
-            #                                                                                        total_years)
-            #
-            #                 temp_lat_slice = temp_lat_slice_all_leap
-            #
-            #                 # compute PET across all longitudes of the latitude slice
-            #                 pet_lat_slice = np.apply_along_axis(indices.pet_daily_hargreaves,
-            #                                                     0,
-            #                                                     temp_lat_slice,
-            #                                                     latitude_degrees=latitude_degrees_north,
-            #                                                     data_start_year=self.data_start_year)
-            #
-            #                 # at each longitude we have a time series of values with a 366 day per year representation
-            #                 # (Feb 29 during non-leap years is a fill value), loop over these longitudes and transform
-            #                 # each corresponding time series back to a normal Gregorian calendar
-            #                 lat_slice_pet = np.full((self.lon_size, lat_slice_precip.shape[1]), np.NaN)
-            #                 for lon_index in range(pet_lat_slice.shape[0]):
-            #
-            #                     # transform data so it represents mixed leap and non-leap years, 
-            #                     # i.e. normal Gregorian calendar
-            #                     lat_slice_pet[lon_index, :] = utils.to_gregorian(pet_lat_slice[lon_index, :],
-            #                                                                                self.data_start_year)
-            #                 pet_lat_slice = lat_slice_pet
-
-            else:  # monthly
->>>>>>> 9bc31abf
 
                 # compute PET across all longitudes of the latitude slice
                 pet_lat_slice = np.apply_along_axis(indices.pet,
@@ -819,11 +685,7 @@
             pet_lock.acquire()
             pet_dataset = netCDF4.Dataset(self.netcdf_pet, mode='a')
             # TODO make this more general to allow for other dimension orders, etc.
-<<<<<<< HEAD
             pet_dataset['pet'][lat_index, :, :] = pet_lat_slice   # this assumes (lat, lon, time)
-=======
-            pet_dataset['pet'][lat_index, :, :] = pet_lat_slice  # this assumes (lat, lon, time),
->>>>>>> 9bc31abf
             pet_dataset.sync()
             pet_dataset.close()
             pet_lock.release()
@@ -893,7 +755,6 @@
                     pet_time_series = pet_time_series * _MM_TO_INCHES_FACTOR
 
                 # compute Palmer indices
-<<<<<<< HEAD
                 scpdsi, pdsi, phdi, pmdi, zindex = indices.scpdsi(precip_time_series,
                                                                   pet_time_series,
                                                                   awc,
@@ -908,22 +769,6 @@
                 pmdi_lat_slice[lon_index, :] = np.clip(pmdi, _VALID_MIN, _VALID_MAX)
                 zindex_lat_slice[lon_index, :] = zindex
         
-=======
-                palmer_values = indices.scpdsi(precip_time_series,
-                                               pet_time_series,
-                                               awc,
-                                               self.data_start_year,
-                                               self.calibration_start_year,
-                                               self.calibration_end_year)
-
-                # add the values into the slice, first clipping all values to the valid range
-                scpdsi_lat_slice[lon_index, :] = np.clip(palmer_values[0], _VALID_MIN, _VALID_MAX)
-                pdsi_lat_slice[lon_index, :] = np.clip(palmer_values[1], _VALID_MIN, _VALID_MAX)
-                phdi_lat_slice[lon_index, :] = np.clip(palmer_values[2], _VALID_MIN, _VALID_MAX)
-                pmdi_lat_slice[lon_index, :] = np.clip(palmer_values[3], _VALID_MIN, _VALID_MAX)
-                zindex_lat_slice[lon_index, :] = palmer_values[4]
-
->>>>>>> 9bc31abf
         # open the existing PDSI NetCDF file for writing, copy the latitude slice 
         # into the PET variable at the indexed latitude position
         pdsi_lock.acquire()
@@ -985,7 +830,6 @@
     """
     Validate the processing settings to confirm that proper argument combinations have been provided.
     
-<<<<<<< HEAD
     :param index:
     :param periodicity:
     :param netcdf_precip:
@@ -998,8 +842,6 @@
     :param var_name_awc:
     :param scales:
     :return:
-=======
->>>>>>> 9bc31abf
     :raise ValueError: if one or more of the command line arguments is invalid
     """
 
@@ -1061,15 +903,9 @@
 
     # SPEI and Palmers require either a PET file or a temperature file in order to compute PET  
     if index in ['spei', 'scaled', 'palmers']:
-<<<<<<< HEAD
         
         if netcdf_temp is None: 
             
-=======
-
-        if netcdf_temp is None:
-
->>>>>>> 9bc31abf
             if netcdf_pet is None:
                 msg = 'Missing the required temperature or PET files, neither were provided'
                 _logger.error(msg)
@@ -1197,11 +1033,7 @@
                     raise ValueError(message)
 
     if index in ['spi', 'spei', 'scaled', 'pnp']:
-<<<<<<< HEAD
         
-=======
-
->>>>>>> 9bc31abf
         if scales is None:
             message = "Scaled indices (SPI, SPEI, and/or PNP) specified without including " + \
                       "one or more time scales (missing --scales argument)"
@@ -1285,7 +1117,6 @@
 
         # parse the command line arguments
         parser = argparse.ArgumentParser()
-<<<<<<< HEAD
         parser.add_argument("--netcdf_precip",
                             help="Precipitation NetCDF file to be used as input")
         parser.add_argument("--var_name_precip",
@@ -1299,8 +1130,6 @@
         parser.add_argument("--calibration_end_year",
                             help="Final year of calibration period",
                             type=int)
-=======
->>>>>>> 9bc31abf
         parser.add_argument("--index",
                             help="Indices to compute",
                             choices=['spi', 'spei', 'pnp', 'scaled', 'pet', 'palmers'],
@@ -1320,12 +1149,7 @@
         parser.add_argument("--var_name_precip",
                             help="Precipitation variable name used in the precipitation NetCDF file")
         parser.add_argument("--netcdf_temp",
-<<<<<<< HEAD
                             help="Temperature NetCDF file to be used as input")
-=======
-                            help="Temperature NetCDF file to be used as input for PET, SPEI, and/or "\
-                                 "Palmer computations")
->>>>>>> 9bc31abf
         parser.add_argument("--var_name_temp",
                             help="Temperature variable name used in the temperature NetCDF file")
         parser.add_argument("--netcdf_pet",
@@ -1335,7 +1159,6 @@
         parser.add_argument("--netcdf_awc",
                             help="Available water capacity NetCDF file to be used as input for the Palmer computations")
         parser.add_argument("--var_name_awc",
-<<<<<<< HEAD
                             help="Available water capacity variable name used in the AWC NetCDF file")
         parser.add_argument("--scales",
                             help="Timestep scales over which the PNP, SPI, and SPEI values are to be computed",
@@ -1343,37 +1166,6 @@
                             nargs='*')
         args = parser.parse_args()
 
-=======
-                            help="Available water capacity variable name used in the available water capacity NetCDF file")
-        parser.add_argument("--calibration_start_year",
-                            help="Initial year of the calibration period",
-                            type=int)
-        parser.add_argument("--calibration_end_year",
-                            help="Final year of calibration period",
-                            type=int)
-        parser.add_argument("--output_file_base",
-                            help="Base output file path and name for the resulting output files",
-                            required=True)
-        args = parser.parse_args()
-
-        """
-        Example command line arguments for SPI only using monthly precipitation input:
-        
-        --netcdf_precip /tmp/jadams/cmorph_daily_prcp_199801_201707.nc --var_name_precip prcp 
-        --output_file_base ~/data/cmorph/spi/cmorph --scales 1 2 3 6 9 12 24 
-        --calibration_start_year 1998 --calibration_end_year 2016 --index spi /tmp/jadams --periodicity monthly
-        """
-
-        # convert periodicity argument into the corresponding enumerated value
-        # TODO perform this conversion via argparse?
-        if args.periodicity == 'daily':
-            args.periodicity = compute.Periodicity.daily
-        elif args.periodicity == 'monthly':
-            args.periodicity = compute.Periodicity.monthly
-        else:
-            raise ValueError("Invalid periodicity argument")
-
->>>>>>> 9bc31abf
         process_grid(args.index,
                      args.periodicity,
                      args.output_file_base,
@@ -1397,4 +1189,4 @@
 
     except Exception as ex:
         _logger.exception('Failed to complete', exc_info=True)
-        raise
+        raise