[build-system]
requires = ["hatchling"]
build-backend = "hatchling.build"

[project]
name = "climate_indices"
<<<<<<< HEAD
version = '2.1.1'
=======
version = '2.1.0'
>>>>>>> e553df03
description = 'Reference implementations of various climate indices typically used for drought monitoring'
authors = [{name = "James Adams", email = "monocongo@gmail.com"}]
readme = 'README.md'
classifiers = [
     'Development Status :: 5 - Production/Stable',
     'Intended Audience :: Developers',
     'Intended Audience :: Education',
     'Intended Audience :: Science/Research',
     'License :: OSI Approved :: BSD License',
     'Programming Language :: Python :: 3.10',
     'Programming Language :: Python :: 3.11',
     'Programming Language :: Python :: 3.12',
     'Programming Language :: Python :: 3.13',
     'Topic :: Software Development :: Libraries :: Python Modules',
     'Topic :: Scientific/Engineering :: Atmospheric Science',
]
packages = [{include = 'climate_indices', from = 'src'}]
requires-python = ">=3.10,<3.14"
dependencies = [
<<<<<<< HEAD
    #    "scipy>=1.14.1",
    #    # remaining dependencies are required for the CLI (console) scripts
    #    "cftime>=1.6.4",
    #    "dask>=2024.12.0",
    #    "h5netcdf>=1.4.0",
    #    "xarray>=2024.11.0",
    "scipy>=1.14.1",
=======
    "scipy>=1.14.1",
    # remaining dependencies are required for the CLI (console) scripts
    "cftime>=1.6.4",
    "dask>=2024.12.0",
    "h5netcdf>=1.4.0",
    "xarray>=2024.11.0",
>>>>>>> e553df03
]
[project.optional-dependencies]
dev = [
    "cartopy>=0.24.1",
    "coverage>=7.6.9",
    "jupyter>=1.1.1",
    "matplotlib>=3.10.3",
    "pytest>=8.3.3",
    "pytest-cov>=2.0",
    "ruff>=0.1.0",
    "toml>=0.10.2",
    "sphinx-autodoc-typehints>=2.0.1",
]
docs = [
    "sphinx>=4.0",
    "sphinx-rtd-theme>=1.0",
]

[project.scripts]
climate_indices = "climate_indices.__main__:main"
process_climate_indices = "climate_indices.__main__:main"
spi = "climate_indices.__spi__:main"

[project.urls]
'Homepage' = 'https://github.com/monocongo/climate_indices'
'Bug Tracker' = 'https://github.com/monocongo/climate_indices/issues'

[tool.black]
line-length = 120
target-version = ['py310', 'py311', 'py312', 'py313']
include = '\.pyi?$'
exclude = '''
/(
    \.git
  | \.mypy_cache
  | \.tox
  | \.venv
  | build
  | dist
)/
'''

[tool.ruff]
target-version = "py310"
line-length = 120

[tool.ruff.lint]
select = [
    "E",  # pycodestyle errors
    "W",  # pycodestyle warnings
    "F",  # pyflakes
    "I",  # isort
    "B",  # flake8-bugbear
    "C4", # flake8-comprehensions
    "UP", # pyupgrade
]
ignore = [
    "E501",  # line too long, handled by black
    "B008",  # do not perform function calls in argument defaults
]
per-file-ignores = {"__init__.py" = ["F401"], "tests/**/*" = ["B011"]}

[tool.mypy]
python_version = "3.10"
warn_return_any = true
warn_unused_configs = true
disallow_untyped_defs = true
disallow_incomplete_defs = true
check_untyped_defs = true
disallow_untyped_decorators = true
no_implicit_optional = true
warn_redundant_casts = true
warn_unused_ignores = true
warn_no_return = true
warn_unreachable = true
strict_equality = true

[[tool.mypy.overrides]]
module = [
    "scipy.*",
    "netCDF4.*",
    "xarray.*",
    "dask.*",
]
ignore_missing_imports = true


[tool.pytest.ini_options]
filterwarnings = [
    'ignore::FutureWarning',
]

[dependency-groups]
dev = [
<<<<<<< HEAD
    "build>=1.2.2.post1",
=======
>>>>>>> e553df03
    "coverage>=7.9.2",
    "pytest>=8.3.3",
    "pytest-cov>=6.2.1",
    "ruff>=0.12.2",
    "sphinx-autodoc-typehints>=2.0.1",
<<<<<<< HEAD
    "twine>=6.1.0",
]
=======
]
>>>>>>> e553df03
<|MERGE_RESOLUTION|>--- conflicted
+++ resolved
@@ -1,14 +1,12 @@
 [build-system]
+requires = ["hatchling"]
+build-backend = "hatchling.build"
 requires = ["hatchling"]
 build-backend = "hatchling.build"
 
 [project]
 name = "climate_indices"
-<<<<<<< HEAD
 version = '2.1.1'
-=======
-version = '2.1.0'
->>>>>>> e553df03
 description = 'Reference implementations of various climate indices typically used for drought monitoring'
 authors = [{name = "James Adams", email = "monocongo@gmail.com"}]
 readme = 'README.md'
@@ -28,7 +26,6 @@
 packages = [{include = 'climate_indices', from = 'src'}]
 requires-python = ">=3.10,<3.14"
 dependencies = [
-<<<<<<< HEAD
     #    "scipy>=1.14.1",
     #    # remaining dependencies are required for the CLI (console) scripts
     #    "cftime>=1.6.4",
@@ -36,14 +33,6 @@
     #    "h5netcdf>=1.4.0",
     #    "xarray>=2024.11.0",
     "scipy>=1.14.1",
-=======
-    "scipy>=1.14.1",
-    # remaining dependencies are required for the CLI (console) scripts
-    "cftime>=1.6.4",
-    "dask>=2024.12.0",
-    "h5netcdf>=1.4.0",
-    "xarray>=2024.11.0",
->>>>>>> e553df03
 ]
 [project.optional-dependencies]
 dev = [
@@ -138,18 +127,11 @@
 
 [dependency-groups]
 dev = [
-<<<<<<< HEAD
     "build>=1.2.2.post1",
-=======
->>>>>>> e553df03
     "coverage>=7.9.2",
     "pytest>=8.3.3",
     "pytest-cov>=6.2.1",
     "ruff>=0.12.2",
     "sphinx-autodoc-typehints>=2.0.1",
-<<<<<<< HEAD
     "twine>=6.1.0",
-]
-=======
-]
->>>>>>> e553df03
+]