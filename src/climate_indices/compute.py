"""
Common classes and functions used to compute the various climate indices.
"""
<<<<<<< HEAD
from enum import Enum
from packaging.version import Version
=======

>>>>>>> e553df03
import logging
from enum import Enum

import numpy as np
import scipy.stats
import scipy.version

from climate_indices import lmoments, utils

# declare the function names that should be included in the public API for this module
__all__ = [
    "Periodicity",
    "scale_values",
    "sum_to_scale",
    "transform_fitted_gamma",
    "transform_fitted_pearson",
    "DistributionFittingError",
    "InsufficientDataError",
    "PearsonFittingError",
    "DistributionFallbackStrategy",
]

<<<<<<< HEAD
# depending on the version of scipy we may need to use a workaround due to a bug in some versions of scipy
_do_pearson3_workaround = Version(scipy.version.version) < Version("1.6.0")

=======
>>>>>>> e553df03
# Retrieve logger and set desired logging level
_logger = utils.get_logger(__name__, logging.WARN)

# Configuration constants for distribution fitting and validation
# Minimum number of non-zero values required for Pearson Type III L-moments computation
MIN_NON_ZERO_VALUES_FOR_PEARSON = 4

# Maximum failure rate threshold before issuing high failure rate warnings
# Values above this percentage indicate systemic issues with the dataset
HIGH_FAILURE_RATE_THRESHOLD = 0.8  # 80%


# Custom exception classes for distribution fitting
class DistributionFittingError(Exception):
    """Base exception for distribution fitting failures."""
    pass


class InsufficientDataError(DistributionFittingError):
    """Raised when there is insufficient data for distribution fitting."""

    def __init__(self, message, non_zero_count=None, required_count=None):
        super().__init__(message)
        self.non_zero_count = non_zero_count
        self.required_count = required_count


class PearsonFittingError(DistributionFittingError):
    """Raised when Pearson Type III distribution fitting fails."""

    def __init__(self, message, underlying_error=None):
        super().__init__(message)
        self.underlying_error = underlying_error


class DistributionFallbackStrategy:
    """Strategy class for managing Pearson→Gamma distribution fallback logic."""

    def __init__(self, max_nan_percentage=0.5, high_failure_threshold=0.8):
        """
        Initialize the fallback strategy.
        
        :param max_nan_percentage: Maximum percentage of NaN values before triggering fallback
        :param high_failure_threshold: Failure rate threshold for issuing warnings
        """
        self.max_nan_percentage = max_nan_percentage
        self.high_failure_threshold = high_failure_threshold
        self._logger = utils.get_logger(self.__class__.__name__, logging.WARN)

    def should_fallback_from_excessive_nans(self, values: np.ndarray) -> bool:
        """Check if fallback is needed due to excessive NaN values."""
        if values.size == 0:
            return True
        nan_percentage = np.count_nonzero(np.isnan(values)) / values.size
        return nan_percentage > self.max_nan_percentage

    def should_warn_high_failure_rate(self, failure_count: int, total_count: int) -> bool:
        """Check if high failure rate warning should be issued."""
        if total_count == 0:
            return False
        failure_rate = failure_count / total_count
        return failure_rate > self.high_failure_threshold

    def log_fallback_warning(self, reason: str, context: str = ""):
        """Log a fallback warning with consistent formatting."""
        message = f"Pearson Type III distribution fitting failed ({reason}). "
        message += "Falling back to Gamma distribution for robust computation."
        if context:
            message += f" Context: {context}"
        self._logger.warning(message)

    def log_high_failure_rate(self, failure_count: int, total_count: int, context: str = ""):
        """Log high failure rate warning."""
        failure_rate = failure_count / total_count if total_count > 0 else 0
        message = (
            f"High failure rate for Pearson Type III distribution fitting: {failure_count}/{total_count} "
            f"time steps failed ({failure_rate:.1%} failure rate). This typically occurs with extensive zero "
            f"precipitation patterns that are better handled by Gamma distribution. "
            f"Results may contain many default parameter values."
        )
        if context:
            message += f" Context: {context}"
        self._logger.warning(message)


# Global fallback strategy instance
_default_fallback_strategy = DistributionFallbackStrategy()


class Periodicity(Enum):
    """
    Enumeration type for specifying dataset periodicity.

    'monthly' indicates an array of monthly values, assumed to span full years,
    i.e. the first value corresponds to January of the initial year and any
    missing final months of the final year filled with NaN values,
    with size == # of years * 12

    'daily' indicates an array of full years of daily values with 366 days per year,
    as if each year were a leap year and any missing final months of the final
    year filled with NaN values, with array size == (# years * 366)
    """

    monthly = 12
    daily = 366

    def __str__(self):
        return self.name

    @staticmethod
    def from_string(s):
        try:
            return Periodicity[s]
        except KeyError:
            raise ValueError(f"No periodicity enumeration corresponding to {s}")

    def unit(self):
        if self.name == "monthly":
            unit = "month"
        elif self.name == "daily":
            unit = "day"
        else:
            raise ValueError(f"No periodicity unit corresponding to {self.name}")

        return unit


def _validate_array(
    values: np.ndarray,
    periodicity: Periodicity,
) -> np.ndarray:
    """
    Basic data cleaning and validation.

    :param values: array of values to be used as input
    :param periodicity: specifies whether data is monthly or daily
    :return: data array corresponding to the input array converted to
        the correct shape for the specified periodicity
    """

    # validate (and possibly reshape) the input array
    if len(values.shape) == 1:
        if periodicity is None:
            message = "1-D input array requires a corresponding periodicity argument, none provided"
            _logger.error(message)
            raise ValueError(message)

        elif periodicity is Periodicity.monthly:
            # we've been passed a 1-D array with shape (months),
            # reshape it to 2-D with shape (years, 12)
            values = utils.reshape_to_2d(values, 12)

        elif periodicity is Periodicity.daily:
            # we've been passed a 1-D array with shape (days),
            # reshape it to 2-D with shape (years, 366)
            values = utils.reshape_to_2d(values, 366)

        else:
            message = f"Unsupported periodicity argument: '{periodicity}'"
            _logger.error(message)
            raise ValueError(message)

    elif (len(values.shape) != 2) or (values.shape[1] not in (12, 366)):
        # ((values.shape[1] != 12) and (values.shape[1] != 366)):

        # neither a 1-D nor a 2-D array with valid shape was passed in
        message = f"Invalid input array with shape: {values.shape}"
        _logger.error(message)
        raise ValueError(message)

    return values


def sum_to_scale(
    values: np.ndarray,
    scale: int,
) -> np.ndarray:
    """
    Compute a sliding sums array using 1-D convolution. The initial
    (scale - 1) elements of the result array will be padded with np.nan values.
    Missing values are not ignored, i.e. if a np.nan
    (missing) value is part of the group of values to be summed then the sum
    will be np.nan

    For example if the first array is [3, 4, 6, 2, 1, 3, 5, 8, 5] and
    the number of values to sum is 3 then the resulting array
    will be [np.nan, np.nan, 13, 12, 9, 6, 9, 16, 18].

    More generally:

    Y = f(X, n)

    Y[i] == np.nan, where i < n
    Y[i] == sum(X[i - n + 1:i + 1]), where i >= n - 1 and X[i - n + 1:i + 1]
        contains no NaN values
    Y[i] == np.nan, where i >= n - 1 and X[i - n + 1:i + 1] contains
        one or more NaN values

    :param values: the array of values over which we'll compute sliding sums
    :param scale: the number of values for which each sliding summation will
        encompass, for example if this value is 3 then the first two elements of
        the output array will contain the pad value and the third element of the
        output array will contain the sum of the first three elements, and so on
    :return: an array of sliding sums, equal in length to the input values
        array, left padded with NaN values
    """

    # don't bother if the number of values to sum is 1
    if scale == 1:
        return values

    # get the valid sliding summations with 1D convolution
    sliding_sums = np.convolve(values, np.ones(scale), mode="valid")

    # pad the first (n - 1) elements of the array with NaN values
    return np.hstack(([np.nan] * (scale - 1), sliding_sums))

    # BELOW FOR dask/xarray DataArray integration
    # # pad the values array with (scale - 1) NaNs
    # values = pad(values, pad_width=(scale - 1, 0), mode='constant', constant_values=np.nan)
    #
    # start = 1
    # end = -(scale - 2)
    # return convolve(values, np.ones(scale), mode='reflect', cval=0.0, origin=0)[start: end]


def _log_and_raise_shape_error(shape: tuple[int]):
    message = f"Invalid shape of input data array: {shape}"
    _logger.error(message)
    raise ValueError(message)


def _probability_of_zero(
    values: np.ndarray,
) -> np.ndarray:
    """
    This function computes the probability of zero and Pearson Type III
    distribution parameters corresponding to an array of values.

    :param values: 2-D array of values, with each row representing a year
        containing either 12 values corresponding to the calendar months of
        that year, or 366 values corresponding to the days of the year
        (with Feb. 29th being an average of the Feb. 28th and Mar. 1st values for
        non-leap years) and assuming that the first value of the array is
        January of the initial year for an input array of monthly values or
        Jan. 1st of initial year for an input array daily values
    :return: a 1-D array of probability of zero values, with shape (12,) for
        monthly or (366,) for daily
    """
    # validate that the values array has shape: (years, 12) for monthly or (years, 366) for daily
    if len(values.shape) != 2:
        _log_and_raise_shape_error(shape=values.shape)

    else:
        # determine the number of time steps per year
        # (we expect 12 for monthly, 366 for daiy)
        time_steps_per_year = values.shape[1]
        if time_steps_per_year not in (12, 366):
            _log_and_raise_shape_error(shape=values.shape)

    # the values we'll compute and return
    probabilities_of_zero = np.zeros((time_steps_per_year,))

    # compute the probability of zero for each calendar time step
    # TODO vectorize the below loop? create a @numba.vectorize() ufunc
    #  for application over the second axis
    for time_step_index in range(time_steps_per_year):
        # get the values for the current calendar time step
        time_step_values = values[:, time_step_index]

        # count the number of zeros and valid (non-missing/non-NaN) values
        number_of_zeros, number_of_non_missing = utils.count_zeros_and_non_missings(time_step_values)

        # calculate the probability of zero for the calendar time step
        if (number_of_zeros > 0) and (number_of_non_missing > 0):
            probabilities_of_zero[time_step_index] = number_of_zeros / number_of_non_missing

        else:
            # fill with NaN
            probabilities_of_zero[time_step_index] = np.nan

    return probabilities_of_zero


# +++++++++++++++++++++++++++++++++++++++++++++++++++++++++++++++++++++++
def reshape_values(values, periodicity):
    if periodicity is Periodicity.monthly:
        return utils.reshape_to_2d(values, 12)
    elif periodicity is Periodicity.daily:
        return utils.reshape_to_2d(values, 366)
    else:
        raise ValueError(f"Invalid periodicity argument: {periodicity}")


def validate_values_shape(values):
    if len(values.shape) != 2 or values.shape[1] not in (12, 366):
        _log_and_raise_shape_error(shape=values.shape)
    return values.shape[1]


def adjust_calibration_years(data_start_year, data_end_year, calibration_start_year, calibration_end_year):
    if (calibration_start_year < data_start_year) or (calibration_end_year > data_end_year):
        return data_start_year, data_end_year
    return calibration_start_year, calibration_end_year


def calculate_time_step_params(time_step_values):
    """
    Calculate Pearson Type III parameters for a time step's values.
    
    :param time_step_values: Array of values for a specific time step (e.g., all January values)
    :return: Tuple of (probability_of_zero, loc, scale, skew)
    :raises InsufficientDataError: When there are too few non-zero values
    :raises PearsonFittingError: When L-moments computation fails
    """
    number_of_zeros, number_of_non_missing = utils.count_zeros_and_non_missings(time_step_values)
    non_zero_count = number_of_non_missing - number_of_zeros

    if non_zero_count < MIN_NON_ZERO_VALUES_FOR_PEARSON:
        message = (
            f"Insufficient non-zero values for Pearson fitting: "
            f"{non_zero_count} values (minimum {MIN_NON_ZERO_VALUES_FOR_PEARSON} required). "
            f"Consider using Gamma distribution for areas with extensive zero precipitation."
        )
        raise InsufficientDataError(
            message,
            non_zero_count=non_zero_count,
            required_count=MIN_NON_ZERO_VALUES_FOR_PEARSON
        )

    probability_of_zero = number_of_zeros / number_of_non_missing if number_of_zeros > 0 else 0.0

    # At this point we know non_zero_count >= MIN_NON_ZERO_VALUES_FOR_PEARSON
    try:
        params = lmoments.fit(time_step_values)
        return probability_of_zero, params["loc"], params["scale"], params["skew"]
    except ValueError as e:
        message = f"L-moments fitting failed: {e}. Consider using Gamma distribution for this dataset."
        raise PearsonFittingError(message, underlying_error=e)


def pearson_parameters(
    values: np.ndarray,
    data_start_year: int,
    calibration_start_year: int,
    calibration_end_year: int,
    periodicity: Periodicity,
) -> (np.ndarray, np.ndarray, np.ndarray, np.ndarray):
    """
    This function computes the probability of zero and Pearson Type III
    distribution parameters corresponding to an array of values.

    :param values: 2-D array of values, with each row representing a year
        containing either 12 values corresponding to the calendar months of
        that year, or 366 values corresponding to the days of the year
        (with Feb. 29th being an average of the Feb. 28th and Mar. 1st values for
        non-leap years) and assuming that the first value of the array is
        January of the initial year for an input array of monthly values or
        Jan. 1st of initial year for an input array daily values
    :param data_start_year:
    :param calibration_start_year:
    :param calibration_end_year:
    :param periodicity: monthly or daily
    :return: four 1-D array of fitting values for the Pearson Type III
        distribution, with shape (12,) for monthly or (366,) for daily

        returned array 1: probability of zero
        returned array 2: first Pearson Type III distribution parameter (loc)
        returned array 3 :second Pearson Type III distribution parameter (scale)
        returned array 4: third Pearson Type III distribution parameter (skew)
    """
    values = reshape_values(values, periodicity)
    time_steps_per_year = validate_values_shape(values)
    data_end_year = data_start_year + values.shape[0]
    calibration_start_year, calibration_end_year = adjust_calibration_years(
        data_start_year, data_end_year, calibration_start_year, calibration_end_year
    )
    calibration_begin_index = calibration_start_year - data_start_year
    calibration_end_index = (calibration_end_year - data_start_year) + 1
    calibration_values = values[calibration_begin_index:calibration_end_index, :]
    probabilities_of_zero = np.zeros((time_steps_per_year,))
    locs = np.zeros((time_steps_per_year,))
    scales = np.zeros((time_steps_per_year,))
    skews = np.zeros((time_steps_per_year,))

    failed_fitting_count = 0

    for time_step_index in range(time_steps_per_year):
        time_step_values = calibration_values[:, time_step_index]
        try:
            prob, loc, scale, skew = calculate_time_step_params(time_step_values)
            probabilities_of_zero[time_step_index] = prob
            locs[time_step_index] = loc
            scales[time_step_index] = scale
            skews[time_step_index] = skew
        except DistributionFittingError:
            # Handle fitting failures by using default values
            failed_fitting_count += 1
            probabilities_of_zero[time_step_index] = 0.0
            locs[time_step_index] = 0.0
            scales[time_step_index] = 0.0
            skews[time_step_index] = 0.0

    # Check if we should warn about high failure rate using the fallback strategy
    if _default_fallback_strategy.should_warn_high_failure_rate(failed_fitting_count, time_steps_per_year):
        _default_fallback_strategy.log_high_failure_rate(
            failed_fitting_count,
            time_steps_per_year,
            context="pearson_parameters computation"
        )

    return probabilities_of_zero, locs, scales, skews


# +++++++++++++++++++++++++++++++++++++++++++++++++++++++++++++++++++++++


# def pearson_parameters_previous(
#     values: np.ndarray,
#     data_start_year: int,
#     calibration_start_year: int,
#     calibration_end_year: int,
#     periodicity: Periodicity,
# ) -> (np.ndarray, np.ndarray, np.ndarray, np.ndarray):
#     """
#     This function computes the probability of zero and Pearson Type III
#     distribution parameters corresponding to an array of values.
#
#     :param values: 2-D array of values, with each row representing a year
#         containing either 12 values corresponding to the calendar months of
#         that year, or 366 values corresponding to the days of the year
#         (with Feb. 29th being an average of the Feb. 28th and Mar. 1st values for
#         non-leap years) and assuming that the first value of the array is
#         January of the initial year for an input array of monthly values or
#         Jan. 1st of initial year for an input array daily values
#     :param data_start_year:
#     :param calibration_start_year:
#     :param calibration_end_year:
#     :param periodicity: monthly or daily
#     :return: four 1-D array of fitting values for the Pearson Type III
#         distribution, with shape (12,) for monthly or (366,) for daily
#
#         returned array 1: probability of zero
#         returned array 2: first Pearson Type III distribution parameter (loc)
#         returned array 3 :second Pearson Type III distribution parameter (scale)
#         returned array 4: third Pearson Type III distribution parameter (skew)
#     """
#
#     # reshape precipitation values to (years, 12) for monthly,
#     # or to (years, 366) for daily
#     if periodicity is Periodicity.monthly:
#
#         values = utils.reshape_to_2d(values, 12)
#
#     elif periodicity is Periodicity.daily:
#
#         values = utils.reshape_to_2d(values, 366)
#
#     else:
#
#         raise ValueError("Invalid periodicity argument: %s" % periodicity)
#
#     # validate that the values array has shape: (years, 12) for monthly or (years, 366) for daily
#     if len(values.shape) != 2:
#         _log_and_raise_shape_error(shape=values.shape)
#
#     else:
#
#         time_steps_per_year = values.shape[1]
#         if time_steps_per_year not in (12, 366):
#             _log_and_raise_shape_error(shape=values.shape)
#
#     # determine the end year of the values array
#     data_end_year = data_start_year + values.shape[0]
#
#     # make sure that we have data within the full calibration period,
#     # otherwise use the full period of record
#     if (calibration_start_year < data_start_year) or \
#             (calibration_end_year > data_end_year):
#         calibration_start_year = data_start_year
#         calibration_end_year = data_end_year
#
#     # get the year axis indices corresponding to
#     # the calibration start and end years
#     calibration_begin_index = calibration_start_year - data_start_year
#     calibration_end_index = (calibration_end_year - data_start_year) + 1
#
#     # get the values for the current calendar time step
#     # that fall within the calibration years period
#     calibration_values = values[calibration_begin_index:calibration_end_index, :]
#
#     # the values we'll compute and return
#     probabilities_of_zero = np.zeros((time_steps_per_year,))
#     locs = np.zeros((time_steps_per_year,))
#     scales = np.zeros((time_steps_per_year,))
#     skews = np.zeros((time_steps_per_year,))
#
#     # compute the probability of zero and Pearson
#     # parameters for each calendar time step
#     # TODO vectorize the below loop? create a @numba.vectorize() ufunc
#     #  for application over the second axis
#     for time_step_index in range(time_steps_per_year):
#
#         # get the values for the current calendar time step
#         time_step_values = calibration_values[:, time_step_index]
#
#         # count the number of zeros and valid (non-missing/non-NaN) values
#         number_of_zeros, number_of_non_missing = \
#             utils.count_zeros_and_non_missings(time_step_values)
#
#         # make sure we have at least four values that are both non-missing (i.e. non-NaN)
#         # and non-zero, otherwise use the entire period of record
#         if (number_of_non_missing - number_of_zeros) < 4:
#
#             # we can't proceed, bail out using zeros
#             continue
#
#         # calculate the probability of zero for the calendar time step
#         probability_of_zero = 0.0
#         if number_of_zeros > 0:
#
#             probability_of_zero = number_of_zeros / number_of_non_missing
#
#         # get the estimated L-moments, if we have
#         # more than three non-missing/non-zero values
#         if (number_of_non_missing - number_of_zeros) > 3:
#
#             # get the Pearson Type III parameters for this time
#             # step's values within the calibration period
#             params = lmoments.fit(time_step_values)
#             probabilities_of_zero[time_step_index] = probability_of_zero
#             locs[time_step_index] = params["loc"]
#             scales[time_step_index] = params["scale"]
#             skews[time_step_index] = params["skew"]
#
#     return probabilities_of_zero, locs, scales, skews


def _minimum_possible(
    skew: np.ndarray,
    loc: np.ndarray,
    scale: np.ndarray,
) -> np.ndarray:
    """
    Compute the minimum possible value that can be fitted to a distribution
    described by a set of skew, loc, and scale parameters.

    :param skew:
    :param loc:
    :param scale:
    :return:
    """

    alpha = 4.0 / (skew * skew)

    # calculate the lowest possible value that will
    # fit the distribution (i.e. Z = 0)
    return loc - ((alpha * scale * skew) / 2.0)


def _pearson_fit(
    values: np.ndarray,
    probabilities_of_zero: np.ndarray,
    skew: np.ndarray,
    loc: np.ndarray,
    scale: np.ndarray,
) -> np.ndarray:
    """
    Perform fitting of an array of values to a Pearson Type III distribution
    as described by the Pearson Type III parameters and probability of zero arguments.

    :param values: an array of values to fit to the Pearson Type III
        distribution described by the skew, loc, and scale
    :param probabilities_of_zero: probability that the value is zero
    :param skew: first Pearson Type III parameter, the skew of the distribution
    :param loc: second Pearson Type III parameter, the loc of the distribution
    :param scale: third Pearson Type III parameter, the scale of the distribution
    """

    # only fit to the distribution if the values array is valid/not missing
    if not np.all(np.isnan(values)):
        # This is a misnomer of sorts. For positively skewed Pearson Type III
        # distributions, there is a hard lower limit. For negatively skewed
        # distributions, the limit is on the upper end.
        minimums_possible = _minimum_possible(skew, loc, scale)
        minimums_mask = (values <= minimums_possible) & (skew >= 0)
        maximums_mask = (values >= minimums_possible) & (skew < 0)

        # Not sure what the logic is here given that the inputs aren't
        # standardized values and Pearson III distributions could handle
        # these sorts of values just fine given the proper parameters.
        zero_mask = np.logical_and((values < 0.0005), (probabilities_of_zero > 0.0))
        trace_mask = np.logical_and((values < 0.0005), (probabilities_of_zero <= 0.0))

        # get the Pearson Type III cumulative density function value
        values = scipy.stats.pearson3.cdf(values, skew, loc, scale)

        # turn zero, trace, or minimum values either into either zero
        # or minimum value based on the probability of zero
        values[zero_mask] = 0.0
        values[trace_mask] = 0.0005

        # The original values were found to be outside the
        # range of the fitted distribution, so we will set
        # the probabilities to something just within the range.
        values[minimums_mask] = 0.0005
        values[maximums_mask] = 0.9995

        if not np.all(np.isnan(values)):
            # calculate the probability value, clipped between 0 and 1
            probabilities = np.clip(
                (probabilities_of_zero + ((1.0 - probabilities_of_zero) * values)),
                0.0,
                1.0,
            )

            # the values we'll return are the values at which the probabilities
            # of a normal distribution are less than or equal to the computed
            # probabilities, as determined by the normal distribution's
            # quantile (or inverse cumulative distribution) function
            fitted_values = scipy.stats.norm.ppf(probabilities)

        else:
            fitted_values = values

    else:
        fitted_values = values

    return fitted_values


def transform_fitted_pearson(
    values: np.ndarray,
    data_start_year: int,
    calibration_start_year: int,
    calibration_end_year: int,
    periodicity: Periodicity,
    probabilities_of_zero: np.ndarray = None,
    locs: np.ndarray = None,
    scales: np.ndarray = None,
    skews: np.ndarray = None,
) -> np.ndarray:
    """
    Fit values to a Pearson Type III distribution and transform the values
    to corresponding normalized sigmas.

    :param values: 2-D array of values, with each row representing a year containing
                   twelve columns representing the respective calendar months,
                   or 366 columns representing days as if all years were leap years
    :param data_start_year: the initial year of the input values array
    :param calibration_start_year: the initial year to use for the calibration period
    :param calibration_end_year: the final year to use for the calibration period
    :param periodicity: the periodicity of the time series represented by the input
                        data, valid/supported values are 'monthly' and 'daily'
                        'monthly' indicates an array of monthly values, assumed
                        to span full years, i.e. the first value corresponds
                        to January of the initial year and any missing final
                        months of the final year filled with NaN values,
                        with size == # of years * 12
                        'daily' indicates an array of full years of daily values
                        with 366 days per year, as if each year were a leap year
                        and any missing final months of the final year filled
                        with NaN values, with array size == (# years * 366)
    :param probabilities_of_zero: pre-computed probabilities of zero for each
        month or day of the year
    :param locs: pre-computed loc values for each month or day of the year
    :param scales: pre-computed scale values for each month or day of the year
    :param skews: pre-computed skew values for each month or day of the year
    :return: 2-D array of transformed/fitted values, corresponding in size
             and shape of the input array
    :rtype: numpy.ndarray of floats
    """

    # sanity check for the fitting parameters arguments
    pearson_param_args = [probabilities_of_zero, locs, scales, skews]
    if any(param_arg is None for param_arg in pearson_param_args):
        if pearson_param_args.count(None) < len(pearson_param_args):
            raise ValueError(
                "At least one but not all of the Pearson Type III fitting "
                "parameters are specified -- either none or all of "
                "these must be specified"
            )

    # if we're passed all missing values then we can't compute anything,
    # and we'll return the same array of missing values
    if (np.ma.is_masked(values) and values.mask.all()) or np.all(np.isnan(values)):
        return values

    # validate (and possibly reshape) the input array
    values = _validate_array(values, periodicity)

    # compute the Pearson Type III fitting values if none were provided
    if any(param_arg is None for param_arg in pearson_param_args):
        # determine the end year of the values array
        data_end_year = data_start_year + values.shape[0]

        # make sure that we have data within the full calibration period,
        # otherwise use the full period of record
        if (calibration_start_year < data_start_year) or (calibration_end_year > data_end_year):
            calibration_start_year = data_start_year
            calibration_end_year = data_end_year

        # compute the values we'll use to fit to the Pearson Type III distribution
        probabilities_of_zero, locs, scales, skews = pearson_parameters(
            values,
            data_start_year,
            calibration_start_year,
            calibration_end_year,
            periodicity,
        )

    # fit each value to the Pearson Type III distribution
    values = _pearson_fit(values, probabilities_of_zero, skews, locs, scales)

    return values


def gamma_parameters(
    values: np.ndarray,
    data_start_year: int,
    calibration_start_year: int,
    calibration_end_year: int,
    periodicity: Periodicity,
) -> (np.ndarray, np.ndarray):
    """
    Computes the gamma distribution parameters alpha and beta.

    :param values: 2-D array of values, with each row typically representing a year
                   containing twelve columns representing the respective calendar
                   months, or 366 days per column as if all years were leap years
    :param data_start_year: the initial year of the input values array
    :param calibration_start_year: the initial year to use for the calibration period
    :param calibration_end_year: the final year to use for the calibration period
    :param periodicity: the type of time series represented by the input data,
        valid values are 'monthly' or 'daily'
        'monthly': array of monthly values, assumed to span full years,
        i.e. the first value corresponds to January of the initial year and any
        missing final months of the final year filled with NaN values, with
        size == # of years * 12
        'daily': array of full years of daily values with 366 days per year,
        as if each year were a leap year and any missing final months of the final
        year filled with NaN values, with array size == (# years * 366)
    :return: two 2-D arrays of gamma fitting parameter values, corresponding in size
        and shape of the input array
    :rtype: tuple of two 2-D numpy.ndarrays of floats, alphas and betas
    """

    # if we're passed all missing values then we can't compute anything,
    # then we return an array of missing values
    if (np.ma.is_masked(values) and values.mask.all()) or np.all(np.isnan(values)):
        if periodicity is Periodicity.monthly:
            shape = (12,)
        elif periodicity is Periodicity.daily:
            shape = (366,)
        else:
            raise ValueError(f"Unsupported periodicity: {periodicity}")
        alphas = np.full(shape=shape, fill_value=np.nan)
        betas = np.full(shape=shape, fill_value=np.nan)
        return alphas, betas

    # validate (and possibly reshape) the input array
    values = _validate_array(values, periodicity)

    # replace zeros with NaNs
    values[values == 0] = np.nan

    # determine the end year of the values array
    data_end_year = data_start_year + values.shape[0]

    # make sure that we have data within the full calibration period,
    # otherwise use the full period of record
    if (calibration_start_year < data_start_year) or (calibration_end_year > data_end_year):
        calibration_start_year = data_start_year
        calibration_end_year = data_end_year

    # get the year axis indices corresponding to
    # the calibration start and end years
    calibration_begin_index = calibration_start_year - data_start_year
    calibration_end_index = (calibration_end_year - data_start_year) + 1

    # get the values for the current calendar time step
    # that fall within the calibration years period
    calibration_values = values[calibration_begin_index:calibration_end_index, :]

    # compute the gamma distribution's shape and scale parameters, alpha and beta
    # using method of moments estimation
    means = np.nanmean(calibration_values, axis=0)
    log_means = np.log(means)
    logs = np.log(calibration_values)
    mean_logs = np.nanmean(logs, axis=0)
    a = log_means - mean_logs
    alphas = (1 + np.sqrt(1 + 4 * a / 3)) / (4 * a)
    betas = means / alphas

    return alphas, betas


def scale_values(
    values: np.ndarray,
    scale: int,
    periodicity: Periodicity,
):
    # we expect to operate upon a 1-D array, so if we've been passed a 2-D array
    # then we flatten it, otherwise raise an error
    shape = values.shape
    if len(shape) == 2:
        values = values.flatten()
    elif len(shape) != 1:
        # only 1-D and 2-D arrays are supported
        _log_and_raise_shape_error(shape=shape)

    # if we're passed all missing values then we can't compute
    # anything, so we return the same array of missing values
    if (np.ma.is_masked(values) and values.mask.all()) or np.all(np.isnan(values)):
        return values

    # clip any negative values to zero
    if np.amin(values) < 0.0:
        _logger.warn("Input contains negative values -- all negatives clipped to zero")
        values = np.clip(values, a_min=0.0, a_max=None)

    # get a sliding sums array, with each time step's value scaled
    # by the specified number of time steps
    scaled_values = sum_to_scale(values, scale)

    # reshape precipitation values to (years, 12) for monthly,
    # or to (years, 366) for daily
    if periodicity is Periodicity.monthly:
        scaled_values = utils.reshape_to_2d(scaled_values, 12)

    elif periodicity is Periodicity.daily:
        scaled_values = utils.reshape_to_2d(scaled_values, 366)

    else:
        raise ValueError("Invalid periodicity argument: %s" % periodicity)

    return scaled_values


def transform_fitted_gamma(
    values: np.ndarray,
    data_start_year: int,
    calibration_start_year: int,
    calibration_end_year: int,
    periodicity: Periodicity,
    alphas: np.ndarray = None,
    betas: np.ndarray = None,
) -> np.ndarray:
    """
    Fit values to a gamma distribution and transform the values to corresponding
    normalized sigmas.

    :param values: 2-D array of values, with each row typically representing a year
                   containing twelve columns representing the respective calendar
                   months, or 366 days per column as if all years were leap years
    :param data_start_year: the initial year of the input values array
    :param calibration_start_year: the initial year to use for the calibration period
    :param calibration_end_year: the final year to use for the calibration period
    :param periodicity: the type of time series represented by the input data,
        valid values are 'monthly' or 'daily'
        'monthly': array of monthly values, assumed to span full years,
        i.e. the first value corresponds to January of the initial year and any
        missing final months of the final year filled with NaN values, with
        size == # of years * 12
        'daily': array of full years of daily values with 366 days per year,
        as if each year were a leap year and any missing final months of the final
        year filled with NaN values, with array size == (# years * 366)
    :param alphas: pre-computed gamma fitting parameters
    :param betas: pre-computed gamma fitting parameters
    :return: 2-D array of transformed/fitted values, corresponding in size
        and shape of the input array
    :rtype: numpy.ndarray of floats
    """

    # if we're passed all missing values then we can't compute anything,
    # then we return the same array of missing values
    if (np.ma.is_masked(values) and values.mask.all()) or np.all(np.isnan(values)):
        return values

    # validate (and possibly reshape) the input array
    values = _validate_array(values, periodicity)

    # find the percentage of zero values for each time step
    zeros = (values == 0).sum(axis=0)
    probabilities_of_zero = zeros / values.shape[0]

    # replace zeros with NaNs
    values[values == 0] = np.nan

    # compute fitting parameters if none were provided
    if (alphas is None) or (betas is None):
        alphas, betas = gamma_parameters(
            values,
            data_start_year,
            calibration_start_year,
            calibration_end_year,
            periodicity,
        )

    # find the gamma probability values using the gamma CDF
    gamma_probabilities = scipy.stats.gamma.cdf(values, a=alphas, scale=betas)

    # TODO explain this better
    # (normalize including the probability of zero, putting into the range [0..1]?)
    probabilities = probabilities_of_zero + ((1 - probabilities_of_zero) * gamma_probabilities)

    # the values we'll return are the values at which the probabilities of
    # a normal distribution are less than or equal to the computed probabilities,
    # as determined by the normal distribution's quantile (or inverse
    # cumulative distribution) function
    return scipy.stats.norm.ppf(probabilities)<|MERGE_RESOLUTION|>--- conflicted
+++ resolved
@@ -1,14 +1,10 @@
 """
 Common classes and functions used to compute the various climate indices.
 """
-<<<<<<< HEAD
 from enum import Enum
 from packaging.version import Version
-=======
-
->>>>>>> e553df03
 import logging
-from enum import Enum
+from typing import Tuple
 
 import numpy as np
 import scipy.stats
@@ -29,12 +25,9 @@
     "DistributionFallbackStrategy",
 ]
 
-<<<<<<< HEAD
 # depending on the version of scipy we may need to use a workaround due to a bug in some versions of scipy
 _do_pearson3_workaround = Version(scipy.version.version) < Version("1.6.0")
 
-=======
->>>>>>> e553df03
 # Retrieve logger and set desired logging level
 _logger = utils.get_logger(__name__, logging.WARN)
 
@@ -76,7 +69,7 @@
     def __init__(self, max_nan_percentage=0.5, high_failure_threshold=0.8):
         """
         Initialize the fallback strategy.
-        
+
         :param max_nan_percentage: Maximum percentage of NaN values before triggering fallback
         :param high_failure_threshold: Failure rate threshold for issuing warnings
         """
@@ -344,7 +337,7 @@
 def calculate_time_step_params(time_step_values):
     """
     Calculate Pearson Type III parameters for a time step's values.
-    
+
     :param time_step_values: Array of values for a specific time step (e.g., all January values)
     :return: Tuple of (probability_of_zero, loc, scale, skew)
     :raises InsufficientDataError: When there are too few non-zero values
